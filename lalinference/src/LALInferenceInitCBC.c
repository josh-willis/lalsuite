/*
 *  LALInferenceCBCInit.c:  Bayesian Followup initialisation routines.
 *
 *  Copyright (C) 2012 Vivien Raymond, John Veitch, Salvatore Vitale
 *
 *  This program is free software; you can redistribute it and/or modify
 *  it under the terms of the GNU General Public License as published by
 *  the Free Software Foundation; either version 2 of the License, or
 *  (at your option) any later version.
 *
 *  This program is distributed in the hope that it will be useful,
 *  but WITHOUT ANY WARRANTY; without even the implied warranty of
 *  MERCHANTABILITY or FITNESS FOR A PARTICULAR PURPOSE.  See the
 *  GNU General Public License for more details.
 *
 *  You should have received a copy of the GNU General Public License
 *  along with with program; see the file COPYING. If not, write to the
 *  Free Software Foundation, Inc., 59 Temple Place, Suite 330, Boston,
 *  MA  02111-1307  USA
 */


#include <stdio.h>
#include <lal/Date.h>
#include <lal/GenerateInspiral.h>
#include <lal/LALInference.h>
#include <lal/FrequencySeries.h>
#include <lal/Units.h>
#include <lal/StringInput.h>
#include <lal/LIGOLwXMLInspiralRead.h>
#include <lal/TimeSeries.h>
#include <lal/LALInferencePrior.h>
#include <lal/LALInferenceTemplate.h>
#include <lal/LALInferenceProposal.h>
#include <lal/LALInferenceLikelihood.h>
#include <lal/LALInferenceReadData.h>
#include <lal/LALInferenceInit.h>
#include <lal/LALInferenceCalibrationErrors.h>

static int checkParamInList(const char *list, const char *param);
static int checkParamInList(const char *list, const char *param)
{
  /* Check for param in comma-seperated list */
  char *post=NULL,*pos=NULL;
  if (list==NULL) return 0;
  if (param==NULL) return 0;
  
  if(!(pos=strstr(list,param))) return 0;
  
  /* The string is a substring. Check that it is a token */
  /* Check the character before and after */
  if(pos!=list)
  if(*(pos-1)!=',')
  return 0;
  
  post=&(pos[strlen(param)]);
  if(*post!='\0')
  if(*post!=',')
  return 0;
  return 1;
}

static void print_flags_orders_warning(SimInspiralTable *injt, ProcessParamsTable *commline);
static void LALInferenceInitSpinVariables(LALInferenceRunState *state, LALInferenceModel *model);
static void LALInferenceInitMassVariables(LALInferenceRunState *state);
static void LALInferenceInitNonGRParams(LALInferenceRunState *state, LALInferenceModel *model);
static void LALInferenceCheckApproximantNeeds(LALInferenceRunState *state,Approximant approx);


/* Initialize a bare-bones run-state,
   calling the "ReadData()" function to gather data & PSD from files,
   sets up the random seed and rng, and initializes other variables accordingly.
*/
LALInferenceRunState *LALInferenceInitRunState(ProcessParamsTable *command_line) {
    ProcessParamsTable *ppt=NULL;
    INT4 randomseed;
    FILE *devrandom;
    struct timeval tv;
    LALInferenceRunState *run_state = XLALCalloc(1, sizeof(LALInferenceRunState));

    /* Check that command line is consistent first */
    LALInferenceCheckOptionsConsistency(command_line);
    run_state->commandLine = command_line;

    /* Initialize parameters structure */
    run_state->algorithmParams = XLALCalloc(1, sizeof(LALInferenceVariables));
    run_state->priorArgs = XLALCalloc(1, sizeof(LALInferenceVariables));
    run_state->proposalArgs = XLALCalloc(1, sizeof(LALInferenceVariables));

    /* Read data from files or generate fake data */
    run_state->data = LALInferenceReadData(command_line);
    if (run_state->data == NULL)
        return(NULL);

    /* Setup the random number generator */
    gsl_rng_env_setup();
    run_state->GSLrandom = gsl_rng_alloc(gsl_rng_mt19937);

    /* Use clocktime if seed isn't provided */
    ppt = LALInferenceGetProcParamVal(command_line, "--randomseed");
    if (ppt)
        randomseed = atoi(ppt->value);
    else {
        if ((devrandom = fopen("/dev/urandom","r")) == NULL) {
            gettimeofday(&tv, 0);
            randomseed = tv.tv_sec + tv.tv_usec;
        } else {
            fread(&randomseed, sizeof(randomseed), 1, devrandom);
            fclose(devrandom);
        }
    }
    gsl_rng_set(run_state->GSLrandom, randomseed);

    /* Save the random seed */
    LALInferenceAddVariable(run_state->algorithmParams, "random_seed", &randomseed,
                            LALINFERENCE_INT4_t, LALINFERENCE_PARAM_OUTPUT);

    return(run_state);
}

/* Draw initial parameters for each of the threads in run state */
void LALInferenceDrawThreads(LALInferenceRunState *run_state) {
    if (run_state == NULL)
        return;

    if (run_state->threads == NULL) {
        XLALPrintError("Error: LALInferenceDrawThreads expects initialized run_state->threads\n");
        XLAL_ERROR_VOID(XLAL_EINVAL);
    }

    LALInferenceThreadState *thread = run_state->threads[0];
    INT4 t;

    /* If using a malmquist prior, force a strict prior window on distance for starting point, otherwise
     * the approximate prior draws are very unlikely to be within the malmquist prior */
    REAL8 dist_low, dist_high;
    REAL8 restricted_dist_low = log(10.0);
    REAL8 restricted_dist_high = log(100.0);
    INT4 changed_dist = 0;
    if (LALInferenceCheckVariable(run_state->priorArgs, "malmquist") &&
        LALInferenceCheckVariableNonFixed(thread->currentParams, "logdistance")) {
        changed_dist = 1;
        LALInferenceGetMinMaxPrior(run_state->priorArgs, "logdistance", &dist_low, &dist_high);
        LALInferenceRemoveMinMaxPrior(run_state->priorArgs, "logdistance");
        LALInferenceAddMinMaxPrior(run_state->priorArgs, "logdistance",
                                   &restricted_dist_low, &restricted_dist_high, LALINFERENCE_REAL8_t);
    }

    /* If the currentParams are not in the prior, overwrite and pick paramaters
     *   from the priors. OVERWRITE EVEN USER CHOICES.
     *   (necessary for complicated prior shapes where
     *   LALInferenceCyclicReflectiveBound() is not enough) */
    #pragma omp parallel for private(thread)
    for (t = 0; t < run_state->nthreads; t++) {
        LALInferenceVariables *priorDraw = XLALCalloc(1, sizeof(LALInferenceVariables));

        thread = run_state->threads[t];

        /* Try not to clobber values given on the command line */
        LALInferenceCopyVariables(thread->currentParams, priorDraw);
        LALInferenceDrawApproxPrior(thread, priorDraw, priorDraw);
        LALInferenceCopyUnsetREAL8Variables(priorDraw, thread->currentParams,
                                            run_state->commandLine);

        while (run_state->prior(run_state,
                                thread->currentParams,
                                thread->model) <= -DBL_MAX) {
            LALInferenceDrawApproxPrior(thread,
                                        thread->currentParams,
                                        thread->currentParams);
        }

        /* Make sure that our initial value is within the
        *     prior-supported volume. */
        LALInferenceCyclicReflectiveBound(thread->currentParams, run_state->priorArgs);

        /* Initialize starting likelihood and prior */
        thread->currentPrior = run_state->prior(run_state,
                                                thread->currentParams,
                                                thread->model);

        thread->currentLikelihood = run_state->likelihood(thread->currentParams,
                                                          run_state->data,
                                                          thread->model);

        LALInferenceClearVariables(priorDraw);
        XLALFree(priorDraw);
    }

    /* Replace distance prior if changed for initial sample draw */
    if (changed_dist) {
        LALInferenceRemoveMinMaxPrior(run_state->priorArgs, "logdistance");
        LALInferenceAddMinMaxPrior(run_state->priorArgs, "logdistance",
                                   &dist_low, &dist_high, LALINFERENCE_REAL8_t);
    }
}

/*
 * Initialize threads in memory, using LALInferenceInitCBCModel() to init models.
 */
void LALInferenceInitCBCThreads(LALInferenceRunState *run_state, INT4 nthreads) {
  if (run_state == NULL){
    LALInferenceInitCBCModel(run_state);
    return;
  }
  LALInferenceThreadState *thread;
  INT4 t, nifo;
  INT4 randomseed;
  LALInferenceIFOData *data = run_state->data;
  run_state->nthreads = nthreads;
  run_state->threads = LALInferenceInitThreads(nthreads);

  for (t = 0; t < nthreads; t++) {
    thread = run_state->threads[t];

    /* Link back to run-state */
    thread->parent = run_state;

    /* Set up CBC model and parameter array */
    thread->model = LALInferenceInitCBCModel(run_state);

    /* Allocate IFO likelihood holders */
    nifo = 0;
    while (data != NULL) {
        data = data->next;
        nifo++;
    }
    thread->currentIFOLikelihoods = XLALCalloc(nifo, sizeof(REAL8));

    /* Setup ROQ */
    LALInferenceSetupROQ(run_state->data, thread->model, run_state->commandLine);

    LALInferenceCopyVariables(thread->model->params, thread->currentParams);
    LALInferenceCopyVariables(run_state->proposalArgs, thread->proposalArgs);

    /* Link thread-state prior-args to the parent run-state's */
    thread->priorArgs = run_state->priorArgs;

    /* Use clocktime if seed isn't provided */
    thread->GSLrandom = gsl_rng_alloc(gsl_rng_mt19937);
    randomseed = gsl_rng_get(run_state->GSLrandom);
    gsl_rng_set(thread->GSLrandom, randomseed);
  }

  return;
}


/* Setup the template generation */
/* Defaults to using LALSimulation */
LALInferenceTemplateFunction LALInferenceInitCBCTemplate(LALInferenceRunState *runState)
{
  char help[]="(--template [LAL,PhenSpin,LALGenerateInspiral,LALSim]\tSpecify template (default LAL)\n";
  ProcessParamsTable *ppt=NULL;
  ProcessParamsTable *commandLine=runState->commandLine;
  /* Print command line arguments if help requested */
  //Help is taken care of in LALInferenceInitCBCVariables
  //ppt=LALInferenceGetProcParamVal(commandLine,"--help");
  //if(ppt)
  //{
  //	fprintf(stdout,"%s",help);
  //	return;
  //}
  /* This is the LAL template generator for inspiral signals */
  LALInferenceTemplateFunction templt = &LALInferenceTemplateXLALSimInspiralChooseWaveform;
  ppt=LALInferenceGetProcParamVal(commandLine,"--template");
  if(ppt) {
    if(!strcmp("LALSim",ppt->value))
      templt=&LALInferenceTemplateXLALSimInspiralChooseWaveform;
    else
      if(!strcmp("null",ppt->value))
        templt=&LALInferenceTemplateNullFreqdomain;
      else {
        XLALPrintError("Error: unknown template %s\n",ppt->value);
        XLALPrintError("%s", help);
        XLAL_ERROR_NULL(XLAL_EINVAL);
      }
  }
  else if(LALInferenceGetProcParamVal(commandLine,"--LALSimulation")){
    fprintf(stderr,"Warning: --LALSimulation is deprecated, the LALSimulation package is now the default. To use LALInspiral specify:\n\
                    --template LALGenerateInspiral (for time-domain templates)\n\
                    --template LAL (for frequency-domain templates)\n");
  }
  else if(LALInferenceGetProcParamVal(commandLine,"--roq")){
  templt=&LALInferenceTemplateROQ;
  }
  else {
    fprintf(stdout,"Template function called is \"LALInferenceTemplateXLALSimInspiralChooseWaveform\"\n");
  }
  return templt;
}

/* Setup the glitch model */
void LALInferenceInitGlitchVariables(LALInferenceRunState *runState, LALInferenceVariables *currentParams)
{
  ProcessParamsTable    *commandLine   = runState->commandLine;
  LALInferenceIFOData   *dataPtr       = runState->data;
  LALInferenceVariables *priorArgs     = runState->priorArgs;

  UINT4 i,nifo;
  UINT4 n = (UINT4)dataPtr->timeData->data->length;
  UINT4 gflag  = 1;
  REAL8 gmin   = 0.0;
  REAL8 gmax   = 20.0;

  //over-ride default gmax from command line
  if(LALInferenceGetProcParamVal(commandLine, "--glitchNmax"))
    gmax = (REAL8)atoi(LALInferenceGetProcParamVal(commandLine, "--glitchNmax")->value);

  //count interferometers in network before allocating memory
  //compute imin,imax for each IFO -- may be different
  nifo=0;
  dataPtr = runState->data;
  while (dataPtr != NULL)
  {
    dataPtr = dataPtr->next;
    nifo++;
  }
  dataPtr = runState->data;

  UINT4Vector *gsize  = XLALCreateUINT4Vector(nifo);
  //Meyer?? REAL8Vector *gprior = XLALCreateREAL8Vector((int)gmax+1);

  //Morlet??
  gsl_matrix *mAmp = gsl_matrix_alloc(nifo,(int)(gmax));
  gsl_matrix *mf0  = gsl_matrix_alloc(nifo,(int)(gmax));
  gsl_matrix *mQ   = gsl_matrix_alloc(nifo,(int)(gmax));
  gsl_matrix *mt0  = gsl_matrix_alloc(nifo,(int)(gmax));
  gsl_matrix *mphi = gsl_matrix_alloc(nifo,(int)(gmax));

  double Amin,Amax;
  double Qmin,Qmax;
  double f_min,f_max;
  double tmin,tmax;
  double pmin,pmax;
  double Anorm;

  REAL8 TwoDeltaToverN = 2.0 * dataPtr->timeData->deltaT / ((double) dataPtr->timeData->data->length);

  Anorm = sqrt(TwoDeltaToverN);
  Amin = 10.0/Anorm;
  Amax = 10000.0/Anorm;

  Qmin = 3.0;
  Qmax = 30.0;
  tmin = 0.0;
  tmax = dataPtr->timeData->data->length*dataPtr->timeData->deltaT;
  f_min = dataPtr->fLow;
  f_max = dataPtr->fHigh;
  pmin = 0.0;
  pmax = LAL_TWOPI;

  gsl_matrix_set_all(mAmp, Amin);
  gsl_matrix_set_all(mf0,  f_min);
  gsl_matrix_set_all(mQ,   Qmin);
  gsl_matrix_set_all(mt0,  tmin);
  gsl_matrix_set_all(mphi, pmin);

  gsl_matrix  *gFD       = gsl_matrix_alloc(nifo,(int)n); //store the Fourier-domain glitch signal

  for(i=0; i<nifo; i++) gsize->data[i]=0;

  //Morlet wavelet parameters
  LALInferenceAddVariable(currentParams, "morlet_FD",  &gFD,  LALINFERENCE_gslMatrix_t, LALINFERENCE_PARAM_LINEAR);
  LALInferenceAddVariable(currentParams, "morlet_Amp", &mAmp, LALINFERENCE_gslMatrix_t, LALINFERENCE_PARAM_LINEAR);
  LALInferenceAddVariable(currentParams, "morlet_f0" , &mf0,  LALINFERENCE_gslMatrix_t, LALINFERENCE_PARAM_LINEAR);
  LALInferenceAddVariable(currentParams, "morlet_Q"  , &mQ,   LALINFERENCE_gslMatrix_t, LALINFERENCE_PARAM_LINEAR);
  LALInferenceAddVariable(currentParams, "morlet_t0" , &mt0,  LALINFERENCE_gslMatrix_t, LALINFERENCE_PARAM_LINEAR);
  LALInferenceAddVariable(currentParams, "morlet_phi", &mphi, LALINFERENCE_gslMatrix_t, LALINFERENCE_PARAM_LINEAR);

  LALInferenceAddVariable(currentParams, "glitch_size",   &gsize, LALINFERENCE_UINT4Vector_t, LALINFERENCE_PARAM_LINEAR);
  LALInferenceAddVariable(currentParams, "glitchFitFlag", &gflag, LALINFERENCE_UINT4_t, LALINFERENCE_PARAM_FIXED);

  LALInferenceAddMinMaxPrior(priorArgs, "morlet_Amp_prior", &Amin, &Amax, LALINFERENCE_REAL8_t);
  LALInferenceAddMinMaxPrior(priorArgs, "morlet_f0_prior" , &f_min, &f_max, LALINFERENCE_REAL8_t);
  LALInferenceAddMinMaxPrior(priorArgs, "morlet_Q_prior"  , &Qmin, &Qmax, LALINFERENCE_REAL8_t);
  LALInferenceAddMinMaxPrior(priorArgs, "morlet_t0_prior" , &tmin, &tmax, LALINFERENCE_REAL8_t);
  LALInferenceAddMinMaxPrior(priorArgs, "morlet_phi_prior", &pmin, &pmax, LALINFERENCE_REAL8_t);

  LALInferenceAddMinMaxPrior(priorArgs, "glitch_size", &gmin, &gmax, LALINFERENCE_REAL8_t);
  LALInferenceAddMinMaxPrior(priorArgs, "glitch_dim", &gmin, &gmax, LALINFERENCE_REAL8_t);

  LALInferenceAddVariable(priorArgs, "glitch_norm", &Anorm, LALINFERENCE_REAL8_t, LALINFERENCE_PARAM_FIXED);
}

void LALInferenceInitCalibrationVariables(LALInferenceRunState *runState, LALInferenceVariables *currentParams) {
  ProcessParamsTable *ppt = NULL;
  LALInferenceIFOData *ifo = NULL;
  LALInferenceIFOData *dataPtr=NULL;
  UINT4 calOn = 1;
  if ((ppt = LALInferenceGetProcParamVal(runState->commandLine, "--enable-spline-calibration"))){
    /* Use spline to marginalize*/
    UINT4 ncal = 5; /* Number of calibration nodes, log-distributed
		between fmin and fmax. */
    REAL8 ampUncertaintyPrior = 0.1; /* 10% amplitude */
    REAL8 phaseUncertaintyPrior = 5*M_PI/180.0; /* 5 degrees phase */
    if ((ppt = LALInferenceGetProcParamVal(runState->commandLine, "--spcal-nodes"))) {
      ncal = atoi(ppt->value);
      if (ncal < 3) { /* Cannot do spline with fewer than 3 points! */
	fprintf(stderr, "ERROR: given '--spcal-nodes %d', but cannot spline with fewer than 3\n", ncal);
	exit(1);
      }
    }

    if ((ppt = LALInferenceGetProcParamVal(runState->commandLine, "--spcal-amp-uncertainty"))) {
      ampUncertaintyPrior = atof(ppt->value);
    }

    if ((ppt = LALInferenceGetProcParamVal(runState->commandLine, "--spcal-phase-uncertainty"))) {
      phaseUncertaintyPrior = M_PI/180.0*atof(ppt->value); /* CL arg in degrees, variable in radians */
    }

    LALInferenceAddVariable(runState->priorArgs, "spcal_amp_uncertainty", &ampUncertaintyPrior,
          LALINFERENCE_REAL8_t, LALINFERENCE_PARAM_FIXED);
    LALInferenceAddVariable(runState->priorArgs, "spcal_phase_uncertainty", &phaseUncertaintyPrior,
          LALINFERENCE_REAL8_t, LALINFERENCE_PARAM_FIXED);
    LALInferenceAddVariable(currentParams, "spcal_active", &calOn, LALINFERENCE_UINT4_t, LALINFERENCE_PARAM_FIXED);
    LALInferenceAddVariable(currentParams, "spcal_npts", &ncal, LALINFERENCE_UINT4_t, LALINFERENCE_PARAM_FIXED);

    ifo = runState->data;
    do {
      size_t i;

      char freqVarName[VARNAME_MAX];
      char ampVarName[VARNAME_MAX];
      char phaseVarName[VARNAME_MAX];

      REAL8Vector *logfreqs = NULL;
      REAL8Vector *amps = NULL;
      REAL8Vector *phase = NULL;

      REAL8 fMin = ifo->fLow;
      REAL8 fMax = ifo->fHigh;
      REAL8 logFMin = log(fMin);
      REAL8 logFMax = log(fMax);
      REAL8 dLogF = (logFMax - logFMin)/(ncal-1);


      snprintf(freqVarName, VARNAME_MAX, "%s_spcal_logfreq", ifo->name);
      snprintf(ampVarName, VARNAME_MAX, "%s_spcal_amp", ifo->name);
      snprintf(phaseVarName, VARNAME_MAX, "%s_spcal_phase", ifo->name);

      logfreqs = XLALCreateREAL8Vector(ncal);
      amps = XLALCreateREAL8Vector(ncal);
      phase = XLALCreateREAL8Vector(ncal);

      for (i = 0; i < ncal; i++) {
        logfreqs->data[i] = logFMin + i*dLogF;
        amps->data[i] = 0.0;
        phase->data[i] = 0.0;
      }

      LALInferenceAddVariable(currentParams, freqVarName, &logfreqs, LALINFERENCE_REAL8Vector_t, LALINFERENCE_PARAM_FIXED);
      LALInferenceAddVariable(currentParams, ampVarName, &amps, LALINFERENCE_REAL8Vector_t, LALINFERENCE_PARAM_LINEAR);
      LALInferenceAddVariable(currentParams, phaseVarName, &phase, LALINFERENCE_REAL8Vector_t, LALINFERENCE_PARAM_LINEAR);

      ifo = ifo->next;

    } while (ifo);
  }
  else if(LALInferenceGetProcParamVal(runState->commandLine, "--MarginalizeConstantCalAmp") ||LALInferenceGetProcParamVal(runState->commandLine, "--MarginalizeConstantCalPha")){
    /* Use constant (in frequency) approximation for the errors */
    if (LALInferenceGetProcParamVal(runState->commandLine, "--MarginalizeConstantCalAmp")){
      /*For the moment the prior ranges are the same for the three IFOs */
      REAL8 camp_max_A=0.25; /* plus minus 25% amplitude errors*/
      REAL8 camp_min_A=-0.25;
      REAL8 zero=0.0;
      dataPtr = runState->data;
      while (dataPtr != NULL){
        char CA_A[10]="";
        sprintf(CA_A,"%s_%s","calamp",dataPtr->name);
        LALInferenceRegisterUniformVariableREAL8(runState, currentParams, CA_A, zero, camp_min_A, camp_max_A, LALINFERENCE_PARAM_LINEAR);
        dataPtr = dataPtr->next;
      }

      LALInferenceAddVariable(currentParams, "constantcal_active", &calOn, LALINFERENCE_UINT4_t, LALINFERENCE_PARAM_FIXED);
      /*If user specifies a width for the error prior, a gaussian prior will be used, otherwise a flat prior will be used*/
      REAL8 ampUncertaintyPrior=-1.0;
      ppt = LALInferenceGetProcParamVal(runState->commandLine, "--constcal_ampsigma");
      if (ppt) {
        ampUncertaintyPrior = atof(ppt->value);
      }
      LALInferenceAddVariable(runState->priorArgs, "constcal_amp_uncertainty", &ampUncertaintyPrior, LALINFERENCE_REAL8_t, LALINFERENCE_PARAM_FIXED);
    }
    if (LALInferenceGetProcParamVal(runState->commandLine, "--MarginalizeConstantCalPha")){
      /* Add linear calibration phase errors to the measurement. For the moment the prior ranges are the same for the three IFOs */
      REAL8 cpha_max_A=0.349;  /* plus/minus 20 degs*/
      REAL8 cpha_min_A=-0.349;
      REAL8 zero=0.0;
      dataPtr = runState->data;
      while (dataPtr != NULL)
      {
        char CP_A[10]="";
        sprintf(CP_A,"%s_%s","calpha",dataPtr->name);
        LALInferenceRegisterUniformVariableREAL8(runState, currentParams, CP_A, zero, cpha_min_A, cpha_max_A, LALINFERENCE_PARAM_LINEAR);
        dataPtr = dataPtr->next;
      }
      LALInferenceAddVariable(currentParams, "constantcal_active", &calOn, LALINFERENCE_UINT4_t, LALINFERENCE_PARAM_FIXED);

     /*If user specifies a width for the error prior, a gaussian prior will be used, otherwise a flat prior will be used*/
      REAL8 phaseUncertaintyPrior=-1.0;
      ppt = LALInferenceGetProcParamVal(runState->commandLine, "--constcal_phasigma");
      if (ppt) {
        phaseUncertaintyPrior = M_PI/180.0*atof(ppt->value); /* CL arg in degrees, variable in radians */
      }
      LALInferenceAddVariable(runState->priorArgs, "constcal_phase_uncertainty", &phaseUncertaintyPrior, LALINFERENCE_REAL8_t, LALINFERENCE_PARAM_FIXED);

    }
  }
  else{
    /* No calibration marginalization asked. Just exit */
    return;
  }
}

void LALInferenceRegisterUniformVariableREAL8(LALInferenceRunState *state, LALInferenceVariables *var, const char name[VARNAME_MAX], REAL8 startval, REAL8 min, REAL8 max, LALInferenceParamVaryType varytype)
{
  char minopt[VARNAME_MAX+7];
  char maxopt[VARNAME_MAX+7];
  char valopt[VARNAME_MAX+3];
  char fixopt[VARNAME_MAX+7];
  ProcessParamsTable *ppt=NULL;

  sprintf(minopt,"--%s-min",name);
  sprintf(maxopt,"--%s-max",name);
  sprintf(valopt,"--%s",name);
  sprintf(fixopt,"--fix-%s",name);

  if((ppt=LALInferenceGetProcParamVal(state->commandLine,minopt))) min=atof(ppt->value);
  if((ppt=LALInferenceGetProcParamVal(state->commandLine,maxopt))) max=atof(ppt->value);
  if((ppt=LALInferenceGetProcParamVal(state->commandLine,fixopt))) {
		  varytype=LALINFERENCE_PARAM_FIXED;
		  startval=atof(ppt->value);
  }
  if((ppt=LALInferenceGetProcParamVal(state->commandLine,valopt))) startval=atof(ppt->value);
  else if(varytype!=LALINFERENCE_PARAM_FIXED) startval=min+(max-min)*gsl_rng_uniform(state->GSLrandom);

  /* Error checking */
  if(min>max) {
    fprintf(stderr,"ERROR: Prior for %s has min(%lf) > max(%lf)\n",name,min,max);
    exit(1);
  }
  if(startval<min || startval>max){
    fprintf(stderr,"ERROR: Initial value %lf for %s lies outwith prior (%lf,%lf)\n",startval,name,min,max);
    exit(1);
  }
  /* Mass parameters checks*/
  if (!strcmp(name,"eta"))
    if (max>0.25){
      fprintf(stderr,"ERROR: maximum of eta cannot be larger than 0.25. Check --eta-max\n");
      exit(1);
    }
  if (!strcmp(name,"q")){
    REAL8 qMin=min;
    REAL8 qMax=max;

    if (qMin <= 0.0 || qMin > 1.0)
    {
        fprintf(stderr,"ERROR: qMin must be between 0 and 1, got value qMin=%f\n",qMin);
		exit(1);
    }
    if (qMax > 1.0 || qMax <0.0 || qMax < qMin)
    {
      fprintf(stderr,"ERROR: qMax must be between 0 and 1, and qMax > qMin. Got value qMax=%f, qMin=%f\n",qMax,qMin);
	  exit(1);
    }
  }
  /*End of mass parameters check */

  LALInferenceAddVariable(var,name,&startval,LALINFERENCE_REAL8_t,varytype);
  LALInferenceAddMinMaxPrior(state->priorArgs, name, &min, &max, LALINFERENCE_REAL8_t);

}


/* Setup the variables to control template generation for the CBC model */
/* Includes specification of prior ranges. Returns address of new LALInferenceVariables */

LALInferenceModel *LALInferenceInitCBCModel(LALInferenceRunState *state) {
  char help[]="\
    ----------------------------------------------\n\
    --- Injection Arguments ----------------------\n\
    ----------------------------------------------\n\
    (--inj injections.xml) Injection XML file to use\n\
    (--event N)            Event number from Injection XML file to use\n\
\n\
    ----------------------------------------------\n\
    --- Template Arguments -----------------------\n\
    ----------------------------------------------\n\
    (--use-eta)            Jump in symmetric mass ratio eta, instead of q=m1/m2 (m1>m2)\n\
    (--approx)             Specify a template approximant and phase order to use\n\
                         (default TaylorF2threePointFivePN). Available approximants:\n\
                         default modeldomain=\"time\": GeneratePPN, TaylorT1, TaylorT2,\n\
                                                       TaylorT3, TaylorT4, EOB, EOBNR,\n\
                                                       EOBNRv2, EOBNRv2HM, SEOBNRv1,\n\
                                                       SpinTaylor, SpinQuadTaylor, \n\
                                                       SpinTaylorFrameless, SpinTaylorT4,\n\
                                                       PhenSpinTaylorRD, NumRel.\n\
                         default modeldomain=\"frequency\": TaylorF1, TaylorF2, TaylorF2RedSpin,\n\
                                                       TaylorF2RedSpinTidal, IMRPhenomA,\n\
                                                       IMRPhenomB, IMRPhenomP, IMRPhenomPv2.\n\
    (--amporder PNorder)            Specify a PN order in amplitude to use (defaults: LALSimulation: max available; LALInspiral: newtownian).\n\
    (--fref f_ref)                  Specify a reference frequency at which parameters are defined (default 100).\n\
    (--use-tidal)                   Enables tidal corrections, only with LALSimulation.\n\
    (--use-tidalT)                  Enables reparmeterized tidal corrections, only with LALSimulation.\n\
    (--spinOrder PNorder)           Specify twice the PN order (e.g. 5 <==> 2.5PN) of spin effects to use, only for LALSimulation (default: -1 <==> Use all spin effects).\n\
    (--tidalOrder PNorder)          Specify twice the PN order (e.g. 10 <==> 5PN) of tidal effects to use, only for LALSimulation (default: -1 <==> Use all tidal effects).\n\
    (--modeldomain)                 domain the waveform template will be computed in (\"time\" or \"frequency\"). If not given will use LALSim to decide\n\
    (--spinAligned or --aligned-spin)  template will assume spins aligned with the orbital angular momentum.\n\
    (--singleSpin)                  template will assume only the spin of the most massive binary component exists.\n\
    (--noSpin, --disable-spin)      template will assume no spins (giving this will void spinOrder!=0) \n\
    (--no-detector-frame)              model will NOT use detector-centred coordinates and instead RA,dec\n\
  (--grtest-parameters dchi0,..,dxi1,..,dalpha1,..) template will assume deformations in the corresponding phase coefficients.\n\
  (--ppe-parameters aPPE1,....     template will assume the presence of an arbitrary number of PPE parameters. They must be paired correctly.\n\
\n\
    ----------------------------------------------\n\
    --- Starting Parameters ----------------------\n\
    ----------------------------------------------\n\
    You can generally have MCMC chains to start from a given parameter value by using --parname VALUE. Names currently known to the code are:\n\
     time                         Waveform time (overrides random about trigtime).\n\
     chirpmass                    Chirpmass\n\
     eta                          Symmetric massratio (needs --use-eta)\n\
     q                            Asymmetric massratio (a.k.a. q=m2/m1 with m1>m2)\n\
     phase                        Coalescence phase.\n\
     costheta_jn                  Cosine of angle between J and line of sight [rads]\n\
     logdistance                  Log Distance (requires --use-logdistance)\n\
     rightascension               Rightascensions\n\
     declination                  Declination.\n\
     polarisation                 Polarisation angle.\n\
    * Spin Parameters:\n\
     a_spin1                      Spin1 magnitude\n\
     a_spin2                      Spin2 magnitude\n\
     tilt_spin1                   Angle between spin1 and orbital angular momentum\n\
     tilt_spin2                   Angle between spin2 and orbital angular momentum \n\
     phi_12                       Difference between spins' azimuthal angles \n\
     phi_jl                       Difference between total and orbital angular momentum azimuthal angles\n\
    * Equation of State parameters (requires --use-tidal or --use-tidalT):\n\
     lambda1                      lambda1.\n\
     lambda2                      lambda2.\n\
     lambdaT                      lambdaT.\n\
     dLambdaT                     dLambdaT.\n\
    ----------------------------------------------\n\
    --- Prior Ranges -----------------------------\n\
    ----------------------------------------------\n\
    You can generally use --paramname-min MIN --paramname-max MAX to set the prior range for the parameter paramname\n\
    The names known to the code are listed below.\n\
    Component masses, total mass and time have dedicated options listed here:\n\n\
    (--trigtime time)                       Center of the prior for the time variable.\n\
    (--comp-min min)                        Minimum component mass (1.0).\n\
    (--comp-max max)                        Maximum component mass (30.0).\n\
    (--mass1-min min, --mass1-max max)      Min and max for mass1 (default: same as comp-min,comp-max, will over-ride these.\n\
    (--mass2-min min, --mass2-max max)      Min and max for mass2 (default: same as comp-min,comp-max, will over-ride these.\n\
    (--mtotal-min min)                      Minimum total mass (2.0).\n\
    (--mtotal-max max)                      Maximum total mass (35.0).\n\
    (--dt time)                             Width of time prior, centred around trigger (0.2s).\n\
\n\
    (--varyFlow, --flowMin, --flowMax)       Allow the lower frequency bound of integration to vary in given range.\n\
    (--pinparams)                            List of parameters to set to injected values [mchirp,asym_massratio,etc].\n\
    ----------------------------------------------\n\
    --- Fix Parameters ---------------------------\n\
    ----------------------------------------------\n\
    You can generally fix a parameter to be fixed to a given values by using --fix-paramname VALUE\n\
    where the known names have been listed above.\n\
\n";

  /* Print command line arguments if state was not allocated */
  if(state==NULL)
    {
      fprintf(stdout,"%s",help);
      return(NULL);
    }

  /* Print command line arguments if help requested */
  if(LALInferenceGetProcParamVal(state->commandLine,"--help"))
    {
      fprintf(stdout,"%s",help);
      return(NULL);
    }

  LALStatus status;
  memset(&status,0,sizeof(status));
  int errnum;
  SimInspiralTable *injTable=NULL;
  LALInferenceVariables *priorArgs=state->priorArgs;
  LALInferenceVariables *proposalArgs=state->proposalArgs;
  ProcessParamsTable *commandLine=state->commandLine;
  ProcessParamsTable *ppt=NULL;
  ProcessParamsTable *ppt_order=NULL;
  LALPNOrder PhaseOrder=-1;
  LALPNOrder AmpOrder=-1;
  Approximant approx=NumApproximants;
  REAL8 f_ref = 100.0;
  LALInferenceIFOData *dataPtr;
  UINT4 event=0;
  UINT4 i=0;
  /* Default priors */
  REAL8 Dmin=1.0;
  REAL8 Dmax=2000.0;
  REAL8 mcMin=1.0;
  REAL8 mcMax=15.3;
  REAL8 etaMin=0.0312;
  REAL8 etaMax=0.25;
  REAL8 qMin=1./30.; // The ratio between min and max component mass (see InitMassVariables)
  REAL8 qMax=1.0;
  REAL8 psiMin=0.0,psiMax=LAL_PI;
  REAL8 decMin=-LAL_PI/2.0,decMax=LAL_PI/2.0;
  REAL8 raMin=0.0,raMax=LAL_TWOPI;
  REAL8 phiMin=0.0,phiMax=LAL_TWOPI;
  REAL8 costhetaJNmin=-1.0 , costhetaJNmax=1.0;
  REAL8 dt=0.1;  /* Half the width of time prior */
  REAL8 lambda1Min=0.0;
  REAL8 lambda1Max=3000.0;
  REAL8 lambda2Min=0.0;
  REAL8 lambda2Max=3000.0;
  REAL8 lambdaTMin=0.0;
  REAL8 lambdaTMax=3000.0;
  REAL8 dLambdaTMin=-500.0;
  REAL8 dLambdaTMax=500.0;
  gsl_rng *GSLrandom=state->GSLrandom;
  REAL8 endtime=0.0, timeParam=0.0;
  REAL8 timeMin=endtime-dt,timeMax=endtime+dt;
  REAL8 zero=0.0; /* just a number that will be overwritten anyway*/

  /* Over-ride prior bounds if analytic test */
  if (LALInferenceGetProcParamVal(commandLine, "--correlatedGaussianLikelihood"))
  {
    return(LALInferenceInitModelReviewEvidence(state));
  }
  else if (LALInferenceGetProcParamVal(commandLine, "--bimodalGaussianLikelihood"))
  {
    return(LALInferenceInitModelReviewEvidence_bimod(state));
  }
  else if (LALInferenceGetProcParamVal(commandLine, "--rosenbrockLikelihood"))
  {
    return(LALInferenceInitModelReviewEvidence_banana(state));
  }

  LALInferenceModel *model = XLALMalloc(sizeof(LALInferenceModel));
  model->params = XLALCalloc(1, sizeof(LALInferenceVariables));
  memset(model->params, 0, sizeof(LALInferenceVariables));

  UINT4 signal_flag=1;
  ppt = LALInferenceGetProcParamVal(commandLine, "--noiseonly");
  if(ppt)signal_flag=0;
  LALInferenceAddVariable(model->params, "signalModelFlag", &signal_flag,  LALINFERENCE_INT4_t,  LALINFERENCE_PARAM_FIXED);

  /* Read injection XML file for parameters if specified */
  ppt=LALInferenceGetProcParamVal(commandLine,"--inj");
  if(ppt){
    SimInspiralTableFromLIGOLw(&injTable,ppt->value,0,0);
    if(!injTable){
      fprintf(stderr,"Unable to open injection file %s\n",ppt->value);
      exit(1);
    }
    ppt=LALInferenceGetProcParamVal(commandLine,"--event");
    if(ppt){
      event= atoi(ppt->value);
      fprintf(stderr,"Reading event %d from file\n",event);
      i=0;
      while(i<event) {i++; injTable=injTable->next;} /* select event */
    }
  }

  /* See if there are any parameters pinned to injection values */
  if((ppt=LALInferenceGetProcParamVal(commandLine,"--pinparams"))){
    char *pinned_params=ppt->value;
    LALInferenceVariables tempParams;
    memset(&tempParams,0,sizeof(tempParams));
    char **strings=NULL;
    UINT4 N;
    LALInferenceParseCharacterOptionString(pinned_params,&strings,&N);
    LALInferenceInjectionToVariables(injTable,&tempParams);
    LALInferenceVariableItem *node=NULL;
    while(N>0){
      N--;
      char *name=strings[N];
      fprintf(stdout,"Pinning parameter %s\n",node->name);
      node=LALInferenceGetItem(&tempParams,name);
      if(node) LALInferenceAddVariable(model->params,node->name,node->value,node->type,node->vary);
      else {fprintf(stderr,"Error: Cannot pin parameter %s. No such parameter found in injection!\n",node->name);}
    }
  }

  /* Over-ride approximant if user specifies */
  ppt=LALInferenceGetProcParamVal(commandLine,"--approximant");
  if(ppt){
    approx = XLALGetApproximantFromString(ppt->value);
    ppt_order=LALInferenceGetProcParamVal(commandLine,"--order");
    if(ppt_order) PhaseOrder = XLALGetOrderFromString(ppt_order->value);
  }
  ppt=LALInferenceGetProcParamVal(commandLine,"--approx");
  if(ppt){
    approx = XLALGetApproximantFromString(ppt->value);
    XLAL_TRY(PhaseOrder = XLALGetOrderFromString(ppt->value),errnum);
    if( (int) PhaseOrder == XLAL_FAILURE || errnum) {
      PhaseOrder=-1;
    }
  }

  ppt=LALInferenceGetProcParamVal(commandLine,"--amporder");
  if(ppt) AmpOrder=atoi(ppt->value);

  if(approx==NumApproximants && injTable){ /* Read aproximant from injection file */
    approx=XLALGetApproximantFromString(injTable->waveform);
  }
  if(approx==NumApproximants){
       approx=TaylorF2; /* Defaults to TF2 */
       XLALPrintWarning("You did not provide an approximant for the templates. Using default %s, which might now be what you want!\n",XLALGetStringFromApproximant(approx));
  }

  /* Set the model domain appropriately */
  if (XLALSimInspiralImplementedFDApproximants(approx)) {
    model->domain = LAL_SIM_DOMAIN_FREQUENCY;
  } else if (XLALSimInspiralImplementedTDApproximants(approx)) {
    model->domain = LAL_SIM_DOMAIN_TIME;
  } else {
    fprintf(stderr,"ERROR. Unknown approximant number %i. Unable to choose time or frequency domain model.",approx);
    exit(1);
  }

  ppt=LALInferenceGetProcParamVal(commandLine, "--fref");
  if (ppt) f_ref = atof(ppt->value);

  ppt=LALInferenceGetProcParamVal(commandLine,"--modeldomain");
  if(ppt){
    if ( ! strcmp( "time", ppt->value ) )
    {
      model->domain = LAL_SIM_DOMAIN_TIME;
    }
    else if ( ! strcmp( "frequency", ppt->value ) )
    {
      model->domain = LAL_SIM_DOMAIN_FREQUENCY;
    }
    else
    {
      fprintf( stderr, "invalid argument to --modeldomain:\n"
              "unknown domain specified: "
              "domain must be one of: time, frequency\n");
      exit( 1 );
    }
  }

  /* This sets the component masses and total mass priors, if given in command line.
   * The prior for other parameters are now read in in RegisterUniformVariable, if given by the user. */
  LALInferenceInitMassVariables(state);
  /* now we need to update the chirp mass and q limits accordingly */
  REAL8 m2_min=LALInferenceGetREAL8Variable(state->priorArgs,"mass2_min");
  REAL8 m1_max=LALInferenceGetREAL8Variable(state->priorArgs,"mass1_max");
  REAL8 mtot_min = *(REAL8 *)LALInferenceGetVariable(state->priorArgs,"MTotMin");
  REAL8 mtot_max = *(REAL8 *)LALInferenceGetVariable(state->priorArgs,"MTotMax");
  qMin = m2_min / m1_max;
  mcMin =mtot_min*pow(qMin/pow(1.+qMin,2.),3./5.);
  mcMax =mtot_max*pow(0.25,3./5.);

  /************ Initial Value Related Argument START *************/
  /* Read time parameter from injection file */
  if(injTable)
  {
    endtime=XLALGPSGetREAL8(&(injTable->geocent_end_time));
    fprintf(stdout,"Using end time from injection file: %lf\n", endtime);
  }
  /* Over-ride end time if specified */
  ppt=LALInferenceGetProcParamVal(commandLine,"--trigtime");
  if(ppt){
    endtime=atof(ppt->value);
    printf("Read end time %f\n",endtime);
  }
  /* Over-ride time prior window if specified */
  ppt=LALInferenceGetProcParamVal(commandLine,"--dt");
  if(ppt)
    dt=atof(ppt->value);
  timeMin=endtime-dt; timeMax=endtime+dt;
  timeParam = timeMin + (timeMax-timeMin)*gsl_rng_uniform(GSLrandom);

  /* Initial Value Related END */
  LALInferenceAddVariable(model->params, "LAL_APPROXIMANT", &approx,        LALINFERENCE_UINT4_t, LALINFERENCE_PARAM_FIXED);
  LALInferenceAddVariable(model->params, "LAL_PNORDER",     &PhaseOrder,        LALINFERENCE_INT4_t, LALINFERENCE_PARAM_FIXED);
  LALInferenceAddVariable(model->params, "LAL_AMPORDER",     &AmpOrder,        LALINFERENCE_INT4_t, LALINFERENCE_PARAM_FIXED);
  LALInferenceAddVariable(model->params, "f_ref", &f_ref, LALINFERENCE_REAL8_t, LALINFERENCE_PARAM_FIXED);

  /* flow handling */
  REAL8 fLow = state->data->fLow;
  ppt=LALInferenceGetProcParamVal(commandLine,"--vary-flow");
  if(ppt){
    REAL8 fLow_min = fLow;
    REAL8 fLow_max = 200.0;
    if(LALInferenceCheckVariable(model->params,"f_ref"))
      f_ref = *(REAL8*)LALInferenceGetVariable(model->params, "f_ref");
      if (f_ref > 0.0 && fLow_max > f_ref) {
        fprintf(stdout,"WARNING: flow can't go higher than the reference frequency.  Setting flow-max to %f\n",f_ref);
        fLow_max = f_ref;
      }
    LALInferenceRegisterUniformVariableREAL8(state, model->params, "flow", fLow, fLow_min, fLow_max, LALINFERENCE_PARAM_LINEAR);
  } else {
    LALInferenceAddVariable(model->params, "flow", &fLow,  LALINFERENCE_REAL8_t, LALINFERENCE_PARAM_FIXED);
  }

  /* Set up the variable parameters */

  /********************* TBL: Adding noise-fitting parameters  *********************/
  UINT4 nscale_block; //number of noise parameters per IFO (1 per frequency block)
  UINT4 nscale_bin;   //number of Fourier bins in each noise block
  REAL8 nscale_dflog; //logarithmic spacing for noise parameters
  REAL8 nscale_min;   //minimum value for psd scale parameter
  REAL8 nscale_max;   //maximum value for psd scale parameters
  UINT4 nscale_dim;   //total dimension of noise model (params X detectors)
  UINT4 nscale_flag;  //flag to tell likelihood function if psd fitting is in use

  REAL8Vector *nscale_prior = NULL; //std. dev. of prior distribution
  REAL8Vector *nscale_sigma = NULL; //std. dev. of prior distribution

  //assume no noise fitting
  nscale_flag=0;

  //set Nblock to default unless specified at command line
  ppt = LALInferenceGetProcParamVal(commandLine, "--psdNblock");
  if(ppt) nscale_block = atoi(ppt->value);
  else nscale_block = 8;

  //First, figure out sizes of dataset to set up noise blocks
  UINT4 nifo; //number of data channels
  UINT4 imin; //minimum Fourier bin for integration in IFO
  UINT4 imax; //maximum Fourier bin for integration in IFO
  UINT4 f_min = 1; //minimum Fourier bin for integration over network
  UINT4 f_max = 1; //maximum Fourier bin for integration over network
  REAL8 df = 1.0; //frequency resolution

  /* Set model sampling rates to be consistent with data */
  model->deltaT = state->data->timeData->deltaT;
  model->deltaF = state->data->freqData->deltaF;

  /* Get number of interferometers */
  nifo=0;
  dataPtr = state->data;
  while (dataPtr != NULL)
  {
    df      = 1.0 / (((double)dataPtr->timeData->data->length) * model->deltaT);
    imin    = (UINT4)ceil( dataPtr->fLow  / df);
    imax    = (UINT4)floor(dataPtr->fHigh / df);

    if(nifo==0)
    {
      f_min=imin;
      f_max=imax;
    }
    else
    {
      if(imin<f_min)
      {
        fprintf(stderr,"Warning: Different IFO's have different minimum frequencies -- bad for noise fitting\n");
        f_min=imin;
      }
      if(imax>f_max)
      {
        fprintf(stderr,"Warning: Different IFO's have different minimum frequencies -- bad for noise fitting\n");
        f_max=imax;
      }
    }

    dataPtr = dataPtr->next;
    nifo++;
  }
  imin = f_min;
  imax = f_max;

  UINT4 j = 0;

  ppt = LALInferenceGetProcParamVal(commandLine, "--psdFit");
  if (ppt) {
      printf("WARNING: --psdFit has been deprecated in favor of --psd-fit\n");
  } else {
      ppt = LALInferenceGetProcParamVal(commandLine, "--psd-fit");
  }
  if(ppt)//MARK: Here is where noise PSD parameters are being added to the model
  {

    printf("Setting up PSD fitting for %i ifos...\n",nifo);

    dataPtr = state->data;

    gsl_matrix *bands_min = gsl_matrix_alloc(nifo,nscale_block);
    gsl_matrix *bands_max = gsl_matrix_alloc(nifo,nscale_block);

    i=0;
    while (dataPtr != NULL)
    {
      printf("ifo=%i  %s\n",i,dataPtr->name);fflush(stdout);

        nscale_bin   = (imax+1-imin)/nscale_block;
        nscale_dflog = log( (double)(imax+1)/(double)imin )/(double)nscale_block;

        int freq_min, freq_max;

        for (j = 0; j < nscale_block; j++)
        {

            freq_min = (int) exp(log((double)imin ) + nscale_dflog*j);
            freq_max = (int) exp(log((double)imin ) + nscale_dflog*(j+1));

            gsl_matrix_set(bands_min,i,j,freq_min);
            gsl_matrix_set(bands_max,i,j,freq_max);
        }


      dataPtr = dataPtr->next;
      i++;

    }

    printf("Running PSD fitting with bands (Hz)...\n");
    dataPtr = state->data;
    i=0;
    while (dataPtr != NULL)
    {
      printf("%s:",dataPtr->name);
      for (j = 0; j < nscale_block; j++)
      {
        printf(" %f-%f ",gsl_matrix_get(bands_min,i,j)*df,gsl_matrix_get(bands_max,i,j)*df);
      }
      printf("\n");
      dataPtr = dataPtr->next;
      i++;
    }

    nscale_bin   = (f_max+1-f_min)/nscale_block;
    nscale_dflog = log( (double)(f_max+1)/(double)f_min )/(double)nscale_block;

    nscale_min   = 1.0e-1;
    nscale_max   = 1.0e+1;
    nscale_dim   = nscale_block*nifo;
    nscale_flag  = 1;

    // Set noise parameter arrays.
    nscale_prior = XLALCreateREAL8Vector(nscale_block);
    nscale_sigma = XLALCreateREAL8Vector(nscale_block);
    for(i=0; i<nscale_block; i++)
    {
      nscale_prior->data[i] = 1.0/sqrt( gsl_matrix_get(bands_max,0,i)-gsl_matrix_get(bands_min,0,i) );
      nscale_sigma->data[i] = nscale_prior->data[i]/sqrt((double)(nifo*nscale_block));
    }

    gsl_matrix *nscale = gsl_matrix_alloc(nifo,nscale_block);
    gsl_matrix_set_all(nscale, 1.0);

    LALInferenceAddVariable(model->params, "psdscale", &nscale, LALINFERENCE_gslMatrix_t, LALINFERENCE_PARAM_LINEAR);
    LALInferenceAddVariable(model->params, "logdeltaf", &nscale_dflog, LALINFERENCE_REAL8_t, LALINFERENCE_PARAM_FIXED);

    LALInferenceAddVariable(model->params, "psdBandsMin", &bands_min, LALINFERENCE_gslMatrix_t, LALINFERENCE_PARAM_FIXED);
    LALInferenceAddVariable(model->params, "psdBandsMax", &bands_max, LALINFERENCE_gslMatrix_t, LALINFERENCE_PARAM_FIXED);

    //Set up noise priors
    LALInferenceAddVariable(priorArgs,      "psddim",   &nscale_dim,  LALINFERENCE_INT4_t,  LALINFERENCE_PARAM_FIXED);
    LALInferenceAddMinMaxPrior(priorArgs,   "psdscale", &nscale_min,  &nscale_max,   LALINFERENCE_REAL8_t);
    LALInferenceAddMinMaxPrior(priorArgs,   "psdrange", &nscale_min,  &nscale_max,   LALINFERENCE_REAL8_t);
    LALInferenceAddVariable(priorArgs,      "psdsigma", &nscale_prior, LALINFERENCE_REAL8Vector_t, LALINFERENCE_PARAM_FIXED);

    //Store meta data for noise model in proposal
    LALInferenceAddVariable(proposalArgs, "psdblock", &nscale_block, LALINFERENCE_INT4_t,  LALINFERENCE_PARAM_FIXED);
    LALInferenceAddVariable(proposalArgs, "psdbin",   &nscale_bin,   LALINFERENCE_INT4_t,  LALINFERENCE_PARAM_FIXED);
    LALInferenceAddVariable(proposalArgs, "psdsigma", &nscale_sigma, LALINFERENCE_REAL8Vector_t, LALINFERENCE_PARAM_FIXED);


  }//End of noise model initialization
  LALInferenceAddVariable(model->params, "psdScaleFlag", &nscale_flag, LALINFERENCE_UINT4_t, LALINFERENCE_PARAM_FIXED);

  UINT4 psdGaussianPrior=1;
  ppt = LALInferenceGetProcParamVal(commandLine, "--psdFlatPrior");
  if(ppt)psdGaussianPrior=0;
  LALInferenceAddVariable(priorArgs, "psdGaussianPrior", &psdGaussianPrior,  LALINFERENCE_INT4_t,  LALINFERENCE_PARAM_FIXED);

  ppt = LALInferenceGetProcParamVal(commandLine, "--glitchFit");
  if (ppt)
      printf("WARNING: --glitchFit has been deprecated in favor of --glitch-fit\n");
  else
      ppt = LALInferenceGetProcParamVal(commandLine, "--glitch-fit");
  if (ppt)
      LALInferenceInitGlitchVariables(state, model->params);

  /* Handle, if present, requests for calibration parameters. */
  LALInferenceInitCalibrationVariables(state, model->params);

  //Only add waveform parameters to model if needed
  if(signal_flag)
  {
    /* The idea here is the following:
     * We call RegisterUniformVariable with startval=0 and meanigful min and max values.
     * That function will then take care of setting startval to a random value between min and max, or read a value from command line (with --parname VALUE).
     * The user can fix the param to a given value with --fix-parname --parname VALUE
     * */
    LALInferenceRegisterUniformVariableREAL8(state, model->params, "chirpmass", zero, mcMin, mcMax, LALINFERENCE_PARAM_LINEAR);
    /* Check if running with symmetric (eta) or asymmetric (q) mass ratio.*/
    ppt=LALInferenceGetProcParamVal(commandLine,"--use-eta");
    if(ppt)
      LALInferenceRegisterUniformVariableREAL8(state, model->params, "eta", zero, etaMin, etaMax, LALINFERENCE_PARAM_LINEAR);
    else
      LALInferenceRegisterUniformVariableREAL8(state, model->params, "q", zero, qMin, qMax, LALINFERENCE_PARAM_LINEAR);


    if(!LALInferenceGetProcParamVal(commandLine,"--margphi") && !LALInferenceGetProcParamVal(commandLine, "--margtimephi")){
      LALInferenceRegisterUniformVariableREAL8(state, model->params, "phase", zero, phiMin, phiMax, LALINFERENCE_PARAM_CIRCULAR);
    }

  /* Check for distance prior for use if the user samples in logdistance */
  if((ppt=LALInferenceGetProcParamVal(commandLine,"--distance-max"))) Dmax=atof(ppt->value);
  if((ppt=LALInferenceGetProcParamVal(commandLine,"--distance-min"))) Dmin=atof(ppt->value);

  LALInferenceRegisterUniformVariableREAL8(state, model->params, "logdistance", zero, log(Dmin), log(Dmax),LALINFERENCE_PARAM_LINEAR);
  LALInferenceRegisterUniformVariableREAL8(state, model->params, "polarisation", zero, psiMin, psiMax, LALINFERENCE_PARAM_LINEAR);
  LALInferenceRegisterUniformVariableREAL8(state, model->params, "costheta_jn", zero, costhetaJNmin, costhetaJNmax,LALINFERENCE_PARAM_LINEAR);

  /* Option to use the detector-aligned frame */
  if(!LALInferenceGetProcParamVal(commandLine,"--no-detector-frame") && nifo >1)
  {
        printf("Using detector-based sky frame\n");
        LALInferenceRegisterUniformVariableREAL8(state,model->params,"t0",timeParam,timeMin,timeMax,LALINFERENCE_PARAM_LINEAR);
        LALInferenceRegisterUniformVariableREAL8(state,model->params,"cosalpha",0,-1,1,LALINFERENCE_PARAM_LINEAR);
        LALInferenceRegisterUniformVariableREAL8(state,model->params,"azimuth",0.0,0.0,LAL_TWOPI,LALINFERENCE_PARAM_CIRCULAR);
        /* add the time parameter then remove it so that the prior is set up properly */
        LALInferenceRegisterUniformVariableREAL8(state, model->params, "time", timeParam, timeMin, timeMax,LALINFERENCE_PARAM_LINEAR);
        LALInferenceRemoveVariable(model->params,"time");
        INT4 one=1;
        LALInferenceAddVariable(model->params,"SKY_FRAME",&one,LALINFERENCE_INT4_t,LALINFERENCE_PARAM_FIXED);
  }
  else
  {
        LALInferenceRegisterUniformVariableREAL8(state, model->params, "rightascension", zero, raMin, raMax,LALINFERENCE_PARAM_CIRCULAR);
        LALInferenceRegisterUniformVariableREAL8(state, model->params, "declination", zero, decMin, decMax, LALINFERENCE_PARAM_LINEAR);
        LALInferenceRegisterUniformVariableREAL8(state, model->params, "time", timeParam, timeMin, timeMax,LALINFERENCE_PARAM_LINEAR);
   }

  /* If we are marginalising over the time, remove that variable from the model (having set the prior above) */
  /* Also set the prior in model->params, since Likelihood can't access the state! (ugly hack) */
  if(LALInferenceGetProcParamVal(commandLine,"--margtime") || LALInferenceGetProcParamVal(commandLine, "--margtimephi")){
	  LALInferenceVariableItem *p=LALInferenceGetItem(state->priorArgs,"time_min");
	  LALInferenceAddVariable(model->params,"time_min",p->value,p->type,p->vary);
	  p=LALInferenceGetItem(state->priorArgs,"time_max");
	  LALInferenceAddVariable(model->params,"time_max",p->value,p->type,p->vary);
	  if (LALInferenceCheckVariable(model->params,"time")) LALInferenceRemoveVariable(model->params,"time");
      if (LALInferenceCheckVariable(model->params,"t0")) LALInferenceRemoveVariable(model->params,"t0");
	  if (LALInferenceGetProcParamVal(commandLine, "--margtimephi")) {
		  UINT4 margphi = 1;
		  LALInferenceAddVariable(model->params, "margtimephi", &margphi, LALINFERENCE_UINT4_t,LALINFERENCE_PARAM_FIXED);
	  }
  }

    /* If requested by the user populate the testing GR or PPE model parameters */
  if (LALInferenceGetProcParamVal(commandLine,"--grtest-parameters") || LALInferenceGetProcParamVal(commandLine,"--ppe-parameters"))
  {
    LALInferenceInitNonGRParams(state, model);
  }
  /* PPE parameters */

  ppt=LALInferenceGetProcParamVal(commandLine, "--TaylorF2ppE");
  if(approx==TaylorF2 && ppt){

    LALInferenceRegisterUniformVariableREAL8(state, model->params, "ppealpha",zero, -1000.0 , 1000.0 , LALINFERENCE_PARAM_LINEAR);
    LALInferenceRegisterUniformVariableREAL8(state, model->params, "ppebeta", zero, -1000.0 , 1000.0 , LALINFERENCE_PARAM_LINEAR);
    LALInferenceRegisterUniformVariableREAL8(state, model->params, "ppeuppera", zero, -3.0, 3.0 , LALINFERENCE_PARAM_LINEAR);
    LALInferenceRegisterUniformVariableREAL8(state, model->params, "ppeupperb", zero, -3.0, 3.0 , LALINFERENCE_PARAM_LINEAR);
    LALInferenceRegisterUniformVariableREAL8(state, model->params, "ppelowera", zero, -3.0, 2.0/3.0 , LALINFERENCE_PARAM_LINEAR);
    LALInferenceRegisterUniformVariableREAL8(state, model->params, "ppelowerb", zero, -4.5, 1.0, LALINFERENCE_PARAM_LINEAR);

  }

  if(LALInferenceGetProcParamVal(commandLine,"--tidalT")&&LALInferenceGetProcParamVal(commandLine,"--tidal")){
    XLALPrintError("Error: cannot use both --tidalT and --tidal.\n");
    XLAL_ERROR_NULL(XLAL_EINVAL);
  } else if(LALInferenceGetProcParamVal(commandLine,"--tidalT")){
    LALInferenceRegisterUniformVariableREAL8(state, model->params, "lambdaT", zero, lambdaTMin, lambdaTMax, LALINFERENCE_PARAM_LINEAR);
    LALInferenceRegisterUniformVariableREAL8(state, model->params, "dLambdaT", zero, dLambdaTMin, dLambdaTMax, LALINFERENCE_PARAM_LINEAR);

  } else if(LALInferenceGetProcParamVal(commandLine,"--tidal")){
    LALInferenceRegisterUniformVariableREAL8(state, model->params, "lambda1", zero, lambda1Min, lambda1Max, LALINFERENCE_PARAM_LINEAR);
    LALInferenceRegisterUniformVariableREAL8(state, model->params, "lambda2", zero, lambda2Min, lambda2Max, LALINFERENCE_PARAM_LINEAR);

  }

  LALSimInspiralSpinOrder spinO = LAL_SIM_INSPIRAL_SPIN_ORDER_ALL;
  ppt=LALInferenceGetProcParamVal(commandLine, "--spinOrder");
  if(ppt) {
    spinO = atoi(ppt->value);
    LALInferenceAddVariable(model->params, "spinO", &spinO,
        LALINFERENCE_INT4_t, LALINFERENCE_PARAM_FIXED);
  }
  LALSimInspiralTidalOrder tideO = LAL_SIM_INSPIRAL_TIDAL_ORDER_ALL;
  ppt=LALInferenceGetProcParamVal(commandLine, "--tidalOrder");
  if(ppt) {
    tideO = atoi(ppt->value);
    LALInferenceAddVariable(model->params, "tideO", &tideO,
        LALINFERENCE_INT4_t, LALINFERENCE_PARAM_FIXED);
  }

  /* LALInference uses a proprietary spin parameterization, the conversion from which
   * assumes the LALSimulations default frame */
  LALSimInspiralFrameAxis frameAxis = LAL_SIM_INSPIRAL_FRAME_AXIS_DEFAULT;

  model->waveFlags = XLALSimInspiralCreateWaveformFlags();
  XLALSimInspiralSetSpinOrder(model->waveFlags,  spinO);
  XLALSimInspiralSetTidalOrder(model->waveFlags, tideO);
  XLALSimInspiralSetFrameAxis(model->waveFlags,frameAxis);


  fprintf(stdout,"\n\n---\t\t ---\n");
  LALInferenceInitSpinVariables(state, model);
  LALInferenceCheckApproximantNeeds(state,approx);

  if (injTable)
     print_flags_orders_warning(injTable,commandLine);

     /* Print info about orders and waveflags used for templates */

     fprintf(stdout,"Templates will run using Approximant %i (%s), phase order %i, amp order %i, spin order %i tidal order %i in the %s domain.\n",approx,XLALGetStringFromApproximant(approx),PhaseOrder,AmpOrder,(int) spinO, (int) tideO, model->domain==LAL_SIM_DOMAIN_TIME?"time":"frequency");
     fprintf(stdout,"---\t\t ---\n\n");
  }//end of signal only flag
  else
  {
    /* Print info about orders and waveflags used for templates */
    fprintf(stdout,"\n\n------\n");
    fprintf(stdout,"Noise only run\n");
    fprintf(stdout,"------\n\n");
  }

  /* Initialize waveform buffers */
  model->timehPlus  = XLALCreateREAL8TimeSeries("timehPlus",
                                                &(state->data->timeData->epoch),
                                                0.0,
                                                model->deltaT,
                                                &lalDimensionlessUnit,
                                                state->data->timeData->data->length);
  model->timehCross = XLALCreateREAL8TimeSeries("timehCross",
                                                &(state->data->timeData->epoch),
                                                0.0,
                                                model->deltaT,
                                                &lalDimensionlessUnit,
                                                state->data->timeData->data->length);
  model->freqhPlus = XLALCreateCOMPLEX16FrequencySeries("freqhPlus",
                                                &(state->data->freqData->epoch),
                                                0.0,
                                                model->deltaF,
                                                &lalDimensionlessUnit,
                                                state->data->freqData->data->length);
  model->freqhCross = XLALCreateCOMPLEX16FrequencySeries("freqhCross",
                                                &(state->data->freqData->epoch),
                                                0.0,
                                                model->deltaF,
                                                &lalDimensionlessUnit,
                                                state->data->freqData->data->length);

  /* Create arrays for holding single-IFO likelihoods, etc. */
  model->ifo_loglikelihoods = XLALCalloc(nifo, sizeof(REAL8));
  model->ifo_SNRs = XLALCalloc(nifo, sizeof(REAL8));

  /* Choose proper template */
  model->templt = LALInferenceInitCBCTemplate(state);

  /* Use same window and FFT plans on model as data */
  model->window = state->data->window;
  model->timeToFreqFFTPlan = state->data->timeToFreqFFTPlan;
  model->freqToTimeFFTPlan = state->data->freqToTimeFFTPlan;

  /* Initialize waveform cache */
  model->waveformCache = XLALCreateSimInspiralWaveformCache();

  return(model);
}



/* Setup the variable for the evidence calculation test for review */
/* 5-sigma ranges for analytic likeliood function */
/* https://www.lsc-group.phys.uwm.edu/ligovirgo/cbcnote/LALInferenceReviewAnalyticGaussianLikelihood */
LALInferenceModel *LALInferenceInitModelReviewEvidence(LALInferenceRunState *state)
{
    LALInferenceIFOData *dataPtr;
    INT4 nifo=0;
    ProcessParamsTable *commandLine=state->commandLine;
    ProcessParamsTable *ppt=NULL;
    char **strings=NULL;
    char *pinned_params=NULL;
    UINT4 N=0,i;
    if((ppt=LALInferenceGetProcParamVal(commandLine,"--pinparams"))){
            pinned_params=ppt->value;
            LALInferenceVariables tempParams;
            memset(&tempParams,0,sizeof(tempParams));
            LALInferenceParseCharacterOptionString(pinned_params,&strings,&N);
    }

    LALInferenceModel *model = XLALCalloc(1, sizeof(LALInferenceModel));
    model->params = XLALCalloc(1, sizeof(LALInferenceVariables));

    dataPtr = state->data;
    while (dataPtr != NULL) {
      nifo++;
      dataPtr = dataPtr->next;
    }

    /* Create arrays for holding single-IFO likelihoods, etc. */
    model->ifo_loglikelihoods = XLALCalloc(nifo, sizeof(REAL8));
    model->ifo_SNRs = XLALCalloc(nifo, sizeof(REAL8));

	i=0;

<<<<<<< HEAD
	struct varSettings {const char *name; REAL8 val, min, max;};

	struct varSettings setup[]=
	{
		{.name="time", .val=0.0, .min=-0.1073625, .max=0.1073625},
		{.name="m1", .val=16., .min=14.927715, .max=17.072285},
		{.name="m2", .val=7., .min=5.829675, .max=8.170325},
		{.name="logdistance", .val=log(50.), .min=log(37.986000000000004), .max=log(62.013999999999996)},
		{.name="costheta_jn", .val=cos(LAL_PI/2.), .min=cos(1.7361498267948965), .max=cos(1.4054428267948966)},
		{.name="phase", .val=LAL_PI, .min=2.8701521535897934, .max=3.413033153589793},
		{.name="polarisation", .val=LAL_PI/2., .min=1.3885563267948966, .max=1.7530363267948965},
		{.name="rightascension", .val=LAL_PI, .min=2.813050153589793, .max=3.4701351535897933},
		{.name="declination", .val=0., .min=-0.300699, .max=0.300699},
		{.name="a_spin1", .val=0.5, .min=0.3784565, .max=0.6215435},
		{.name="a_spin2", .val=0.5, .min=0.421869, .max=0.578131},
		{.name="theta_spin1", .val=LAL_PI/2., .min=1.3993998267948966, .max=1.7421928267948965},
		{.name="theta_spin2", .val=LAL_PI/2., .min=1.4086158267948965, .max=1.7329768267948966},
		{.name="phi_spin1", .val=LAL_PI, .min=2.781852653589793, .max=3.501332653589793},
		{.name="phi_spin2", .val=LAL_PI, .min=2.777215653589793, .max=3.5059696535897933},
        {.name="dchi1", .val=0.2, .min=0.0031817421, .max=0.3968182579},
        {.name="dchi2", .val=-0.1, .min=-0.3797921571, .max=0.1797921571},
        {.name="dchi3", .val=0.28, .min=0.0413704169, .max=0.5186295831},
		{.name="END", .val=0., .min=0., .max=0.}
	};

	while(strcmp("END",setup[i].name))
	{
        LALInferenceParamVaryType type=LALINFERENCE_PARAM_CIRCULAR;
        /* Check if it is to be fixed */
        for(j=0;j<N;j++) if(!strcmp(setup[i].name,strings[j])) {type=LALINFERENCE_PARAM_FIXED; printf("Fixing parameter %s\n",setup[i].name); break;}
		LALInferenceRegisterUniformVariableREAL8(state, model->params, setup[i].name, setup[i].val, setup[i].min, setup[i].max, type);
		i++;
	}
=======
 
  /* Parameter bounds at ±5 sigma */
  fprintf(stdout,"Setting up priors\n");
  LALInferenceParamVaryType type=LALINFERENCE_PARAM_LINEAR;
  for(i=0;i<15;i++)
  {
    REAL8 min = LALInferenceAnalyticMeansCBC[i] - 5.0/scaling[i]*sqrt(CM[i][i]);
    REAL8 max = LALInferenceAnalyticMeansCBC[i] + 5.0/scaling[i]*sqrt(CM[i][i]);
    LALInferenceRegisterUniformVariableREAL8(state, model->params, LALInferenceAnalyticNamesCBC[i], LALInferenceAnalyticMeansCBC[i], min, max, type );
    fprintf(stdout,"%s: %e - %e\n",LALInferenceAnalyticNamesCBC[i],min,max);
  }
>>>>>>> 3e948b0b

	return(model);
}


LALInferenceModel *LALInferenceInitModelReviewEvidence_bimod(LALInferenceRunState *state)
{
  LALInferenceIFOData *dataPtr;
  INT4 nifo=0;
  ProcessParamsTable *commandLine=state->commandLine;
  ProcessParamsTable *ppt=NULL;
  char **strings=NULL;
  char *pinned_params=NULL;
  UINT4 N=0,i;
  if((ppt=LALInferenceGetProcParamVal(commandLine,"--pinparams"))){
    pinned_params=ppt->value;
    LALInferenceVariables tempParams;
    memset(&tempParams,0,sizeof(tempParams));
    LALInferenceParseCharacterOptionString(pinned_params,&strings,&N);
  }

  LALInferenceModel *model = XLALCalloc(1, sizeof(LALInferenceModel));
  model->params = XLALCalloc(1, sizeof(LALInferenceVariables));

  dataPtr = state->data;
  while (dataPtr != NULL) {
    nifo++;
    dataPtr = dataPtr->next;
  }

  /* Create arrays for holding single-IFO likelihoods, etc. */
  model->ifo_loglikelihoods = XLALCalloc(nifo, sizeof(REAL8));
  model->ifo_SNRs = XLALCalloc(nifo, sizeof(REAL8));

  i=0;

  /* Parameter bounds ± 5 sigma from 2 modes separated by 8 sigma */
  LALInferenceParamVaryType type=LALINFERENCE_PARAM_LINEAR;
  fprintf(stdout,"Setting up priors\n");
  for(i=0;i<15;i++)
  {
<<<<<<< HEAD
    {.name="time", .val=0.05589, .min=-0.1373625, .max=0.2491425},
    {.name="m1", .val=16.857828, .min=14.927715, .max=18.787941},
    {.name="m2", .val=7.93626, .min=5.829675, .max=10.042845},
    {.name="logdistance", .val=log(34.6112), .min=log(12.986), .max=log(56.2364)},
    {.name="costheta_jn", .val=cos(0.9176809634), .min=cos(1.2153172634), .max=cos(0.6200446634)},
    {.name="phase", .val=1.7879487268, .min=1.2993558268, .max=2.2765416268},
    {.name="polarisation", .val=0.9311901634, .min=0.6031581634, .max=1.2592221634},
    {.name="rightascension", .val=1.8336303268, .min=1.2422538268, .max=2.4250068268},
    {.name="declination", .val=-0.5448389634, .min=-1.0860971634, .max=-0.0035807634},
    {.name="a_spin1", .val=0.2972348, .min=0.0784565, .max=0.5160131},
    {.name="a_spin2", .val=0.2625048, .min=0.121869, .max=0.4031406},
    {.name="theta_spin1", .val=0.9225153634, .min=0.6140016634, .max=1.2310290634},
    {.name="theta_spin2", .val=0.9151425634, .min=0.6232176634, .max=1.2070674634},
    {.name="phi_spin1", .val=1.8585883268, .min=1.2110563268, .max=2.5061203268},
    {.name="phi_spin2", .val=1.8622979268, .min=1.2064193268, .max=2.5181765268},
    {.name="dchi1", .val=-0.2, .min=-0.446818, .max=0.261727},
    {.name="dchi2", .val=-0., .min=-0.279792, .max=0.727460},
    {.name="dchi3", .val=0.11, .min=-0.128630, .max=0.730437},
    {.name="END", .val=0., .min=0., .max=0.}
  };

  while(strcmp("END",setup[i].name))
  {
    LALInferenceParamVaryType type=LALINFERENCE_PARAM_CIRCULAR;
    /* Check if it is to be fixed */
    for(j=0;j<N;j++) if(!strcmp(setup[i].name,strings[j])) {type=LALINFERENCE_PARAM_FIXED; printf("Fixing parameter %s\n",setup[i].name); break;}
    LALInferenceRegisterUniformVariableREAL8(state, model->params, setup[i].name, setup[i].val, setup[i].min, setup[i].max, type);
    i++;
=======
    REAL8 min = LALInferenceAnalyticMeansCBC[i] - (4.0+5.0)/scaling[i]*sqrt(CM[i][i]);
    REAL8 max = LALInferenceAnalyticMeansCBC[i] + (4.0+5.0)/scaling[i]*sqrt(CM[i][i]);
    LALInferenceRegisterUniformVariableREAL8(state, model->params, LALInferenceAnalyticNamesCBC[i], LALInferenceAnalyticMeansCBC[i], min, max, type );
    fprintf(stdout,"%s: %e - %e\n",LALInferenceAnalyticNamesCBC[i],min,max);
>>>>>>> 3e948b0b
  }

  return(model);
}

LALInferenceModel *LALInferenceInitModelReviewEvidence_banana(LALInferenceRunState *state)
{
  LALInferenceIFOData *dataPtr;
  INT4 nifo = 0;
  ProcessParamsTable *commandLine=state->commandLine;
  ProcessParamsTable *ppt=NULL;
  char **strings=NULL;
  char *pinned_params=NULL;
  UINT4 N=0,i,j;
  if((ppt=LALInferenceGetProcParamVal(commandLine,"--pinparams"))){
    pinned_params=ppt->value;
    LALInferenceVariables tempParams;
    memset(&tempParams,0,sizeof(tempParams));
    LALInferenceParseCharacterOptionString(pinned_params,&strings,&N);
  }

  LALInferenceModel *model = XLALCalloc(1, sizeof(LALInferenceModel));
  model->params = XLALCalloc(1, sizeof(LALInferenceVariables));

  dataPtr = state->data;
  while (dataPtr != NULL) {
      nifo++;
      dataPtr = dataPtr->next;
  }

  /* Create arrays for holding single-IFO likelihoods, etc. */
  model->ifo_loglikelihoods = XLALCalloc(nifo, sizeof(REAL8));
  model->ifo_SNRs = XLALCalloc(nifo, sizeof(REAL8));

  i=0;

  struct varSettings {const char *name; REAL8 val, min, max;};

  struct varSettings setup[]=
  {
    {.name="time", .val=0.0, .min=-2., .max=2.},
    {.name="mass1", .val=16., .min=14., .max=18.},
    {.name="mass2", .val=7., .min=5., .max=9.},
    {.name="logdistance", .val=log(50.), .min=log(45.), .max=log(55.)},
    {.name="costheta_jn", .val=cos(LAL_PI/2.), .min=cos(3.570796327), .max=cos(-0.429203673)},
    {.name="phase", .val=LAL_PI, .min=1.141592654, .max=5.141592654},
    {.name="polarisation", .val=LAL_PI/2., .min=-0.429203673, .max=3.570796327},
    {.name="rightascension", .val=LAL_PI, .min=1.141592654, .max=5.141592654},
    {.name="declination", .val=0., .min=-2., .max=2.},
    {.name="a_spin1", .val=0.5, .min=-1.5, .max=2.5},
    {.name="a_spin2", .val=0.5, .min=-1.5, .max=2.5},
    {.name="tilt_spin1", .val=LAL_PI/2., .min=-0.429203673, .max=3.570796327},
    {.name="tilt_spin2", .val=LAL_PI/2., .min=-0.429203673, .max=3.570796327},
    {.name="phi12", .val=LAL_PI, .min=1.141592654, .max=5.141592654},
    {.name="phi_jl", .val=LAL_PI, .min=1.141592654, .max=5.141592654},
    {.name="END", .val=0., .min=0., .max=0.}
  };

  while(strcmp("END",setup[i].name))
  {
    LALInferenceParamVaryType type=LALINFERENCE_PARAM_CIRCULAR;
    /* Check if it is to be fixed */
    for(j=0;j<N;j++) if(!strcmp(setup[i].name,strings[j])) {type=LALINFERENCE_PARAM_FIXED; printf("Fixing parameter %s\n",setup[i].name); break;}
    LALInferenceRegisterUniformVariableREAL8(state, model->params, setup[i].name, setup[i].val, setup[i].min, setup[i].max, type);
    i++;
  }
  return(model);
}

static void print_flags_orders_warning(SimInspiralTable *injt, ProcessParamsTable *commline){

    /* If lalDebugLevel > 0, print information about:
     *
     * - Eventual injection/template mismatch on phase and amplitude orders, as well as on waveFlags
     * - Those fiels being set only for injection or template
     *
     **/
    XLALPrintWarning("\n");
    LALPNOrder PhaseOrder=-1;
    LALPNOrder AmpOrder=-1;
    LALSimInspiralSpinOrder default_spinO = LAL_SIM_INSPIRAL_SPIN_ORDER_ALL;
    LALSimInspiralTidalOrder default_tideO = LAL_SIM_INSPIRAL_TIDAL_ORDER_ALL;
    Approximant approx=NumApproximants;
    ProcessParamsTable *ppt=NULL;
    ProcessParamsTable *ppt_order=NULL;
    int errnum;
    ppt=LALInferenceGetProcParamVal(commline,"--approximant");
    if(ppt){
        approx=XLALGetApproximantFromString(ppt->value);
        ppt=LALInferenceGetProcParamVal(commline,"--order");
        if(ppt) PhaseOrder = XLALGetOrderFromString(ppt->value);
    }
    ppt=LALInferenceGetProcParamVal(commline,"--approx");
    if(ppt){
       approx=XLALGetApproximantFromString(ppt->value);
       XLAL_TRY(PhaseOrder = XLALGetOrderFromString(ppt->value),errnum);
       if( (int) PhaseOrder == XLAL_FAILURE || errnum) {
          XLALPrintWarning("WARNING: No phase order given.  Using maximum available order for the template.\n");
          PhaseOrder=-1;
        }
     }
     /* check approximant is given */
    if (approx==NumApproximants){
        approx=XLALGetApproximantFromString(injt->waveform);
        XLALPrintWarning("WARNING: You did not provide an approximant for the templates. Using value in injtable (%s), which might not what you want!\n",XLALGetStringFromApproximant(approx));
     }

    /* check inj/rec amporder */
    ppt=LALInferenceGetProcParamVal(commline,"--amporder");
    if(ppt) AmpOrder=atoi(ppt->value);
    ppt=LALInferenceGetProcParamVal(commline,"--ampOrder");
    if(ppt) AmpOrder = XLALGetOrderFromString(ppt->value);
    if(AmpOrder!=(LALPNOrder)injt->amp_order)
       XLALPrintWarning("WARNING: Injection specified amplitude order %i. Template will use  %i\n",
               injt->amp_order,AmpOrder);

    /* check inj/rec phase order */
    if(PhaseOrder!=(LALPNOrder)XLALGetOrderFromString(injt->waveform))
        XLALPrintWarning("WARNING: Injection specified phase order %i. Template will use %i\n",\
             XLALGetOrderFromString(injt->waveform),PhaseOrder);

    /* check inj/rec spinflag */
    ppt=LALInferenceGetProcParamVal(commline, "--spinOrder");
    ppt_order=LALInferenceGetProcParamVal(commline, "--inj-spinOrder");
    if (ppt && ppt_order){
       if (!(atoi(ppt->value)== atoi(ppt_order->value)))
            XLALPrintWarning("WARNING: Set different spin orders for injection (%i ) and template (%i) \n",atoi(ppt_order->value),atoi(ppt->value));
    }
    else if (ppt || ppt_order){
        if (ppt)
            XLALPrintWarning("WARNING: You set the spin order only for the template (%i). Injection will use default value (%i). You can change that with --inj-spinOrder. \n",atoi(ppt->value),default_spinO);
        else
            XLALPrintWarning("WARNING: You set the spin order only for the injection (%i). Template will use default value (%i). You can change that with --spinOrder. \n",atoi(ppt_order->value),default_spinO);     }
    else
        XLALPrintWarning("WARNING: You did not set the spin order. Injection and template will use default values (%i). You change that using --inj-spinOrder (set injection value) and --spinOrder (set template value).\n",default_spinO);
    /* check inj/rec tidal flag */
    ppt=LALInferenceGetProcParamVal(commline, "--tidalOrder");
    ppt_order=LALInferenceGetProcParamVal(commline, "--inj-tidalOrder");
    if (ppt && ppt_order){
        if (!(atoi(ppt->value)==atoi( ppt_order->value)))
            XLALPrintWarning("WARNING: Set different tidal orders for injection (%i ) and template (%i) \n",atoi(ppt_order->value),atoi(ppt->value));
    }
    else if (ppt || ppt_order){
        if (ppt)
            XLALPrintWarning("WARNING: You set the tidal order only for the template (%d). Injection will use default value (%i). You can change that with --inj-tidalOrder. \n",atoi(ppt->value),default_tideO);
        else
            XLALPrintWarning("WARNING: You set the tidal order only for the injection (%i). Template will use default value (%i). You can  change that with --tidalOrder\n",atoi(ppt_order->value),default_tideO);
        }
    else
       XLALPrintWarning("WARNING: You did not set the tidal order. Injection and template will use default values (%i). You change that using --inj-tidalOrder (set injection value) and --tidalOrder (set template value).\n",default_tideO);
    return;
}

void LALInferenceCheckOptionsConsistency(ProcessParamsTable *commandLine)

{ /*
  Go through options and check for possible errors and inconsistencies (e.g. seglen < 0 )

  */

  ProcessParamsTable *ppt=NULL,*ppt2=NULL;
  REAL8 tmp=0.0;
  INT4 itmp=0;

  ppt=LALInferenceGetProcParamVal(commandLine,"--help");
  if (ppt)
    return;

  // Check PSDlength > 0
  ppt=LALInferenceGetProcParamVal(commandLine,"--psdlength");
  if (!ppt)
      ppt=LALInferenceGetProcParamVal(commandLine,"--PSDlength");
  if (!ppt) {
      printf("ERROR: PSD length not specified. Exiting...\n");
      exit(1);
  }
  tmp=atof(ppt->value);
  if (tmp<0.0){
    fprintf(stderr,"ERROR: PSD length must be positive. Exiting...\n");
    exit(1);
  }
  // Check seglen > 0
  REAL8 seglen=0.;
  ppt=LALInferenceGetProcParamVal(commandLine,"--seglen");
  if (!ppt){
    XLALPrintError("Must provide segment length with --seglen. Exiting...");
    exit(1);
  }
  else seglen=atof(ppt->value);

  tmp=atof(ppt->value);
  if (tmp<0.0){
    fprintf(stderr,"ERROR: seglen must be positive. Exiting...\n");
    exit(1);
  }
  REAL8 timeSkipStart=0.;
  REAL8 timeSkipEnd=0.;
  if((ppt=LALInferenceGetProcParamVal(commandLine,"--time-pad-start")))
     timeSkipStart=atof(ppt->value);
  if((ppt=LALInferenceGetProcParamVal(commandLine,"--time-pad-end")))
     timeSkipEnd=atof(ppt->value);
  if(timeSkipStart+timeSkipEnd > seglen)
  {
    fprintf(stderr,"ERROR: --time-pad-start + --time-pad-end is greater than --seglen!");
    exit(1);
  }

  /* Flags consistency */
  ppt=LALInferenceGetProcParamVal(commandLine,"--disable-spin");
  ppt2=LALInferenceGetProcParamVal(commandLine,"--noSpin");
  if (ppt || ppt2){
    ppt2=LALInferenceGetProcParamVal(commandLine,"--spinO");
    if (ppt2){
      itmp=atoi(ppt2->value);
      if (itmp>0 || itmp==-1)
        XLALPrintWarning("--spinO > 0 or -1 will be ignored due to --disable-spin. If you want to include spin terms in the template, remove --disable-spin\n");
        exit(1);
      }
    if (!ppt2){
      XLALPrintWarning("--spinO defaulted to -1. This will be ignored due to --disable-spin. If you want to include spin terms in the template, remove --disable-spin\n");
      }
    ppt=LALInferenceGetProcParamVal(commandLine, "--spinAligned");
    ppt2=LALInferenceGetProcParamVal(commandLine,"--aligned-spin");
    if (ppt|| ppt2){
      fprintf(stderr,"--aligned-spin and --disable-spin are incompatible options. Exiting\n");
      exit(1);
    }
    ppt=LALInferenceGetProcParamVal(commandLine,"--singleSpin");
    if(ppt){
      fprintf(stderr,"--singleSpin and --disable-spin are incompatible options. Exiting\n");
      exit(1);
    }
  }

  /* lalinference_nest only checks */
  // Check live points
  ppt=LALInferenceGetProcParamVal(commandLine,"--nlive");
  if (ppt){
    itmp=atoi(ppt->value);
    if (itmp<0){
      fprintf(stderr,"ERROR: nlive must be positive. Exiting...\n");
      exit(1);
    }
    if (itmp<100){
      XLALPrintWarning("WARNING: Using %d live points. This is very little and may lead to unreliable results. Consider increasing.\n",itmp);
    }
    if (itmp>5000){
      XLALPrintWarning("WARNING: Using %d live points. This is a very large number and may lead to very long runs. Consider decreasing.\n",itmp);
    }
  }
  // Check nmcmc points
  ppt=LALInferenceGetProcParamVal(commandLine,"--nmcmc");
  if (ppt){
    itmp=atoi(ppt->value);
    if (itmp<0){
      fprintf(stderr,"ERROR: nmcmc must be positive (or omitted). Exiting...\n");
      exit(1);
    }
    if (itmp<100){
      XLALPrintWarning("WARNING: Using %d nmcmc. This is very little and may lead to unreliable results. Consider increasing.\n",itmp);
    }
  }

  /* Ensure that the user is not trying to marginalise the likelihood
     in an inconsistent way */
  if (LALInferenceGetProcParamVal(commandLine, "--margtime") && LALInferenceGetProcParamVal(commandLine, "--margphi")) {
    fprintf(stderr, "ERROR: trying to separately marginalise in time and phase.  Use '--margtimephi' instead");
    exit(1);
  }

  if (LALInferenceGetProcParamVal(commandLine, "--margtimephi") && LALInferenceGetProcParamVal(commandLine, "--margtime")) {
    fprintf(stderr, "ERROR: cannot marginalise in time and phi and separately time.  Pick either '--margtimephi' OR '--margtime'");
    exit(1);
  }

  if (LALInferenceGetProcParamVal(commandLine, "--margtimephi") && LALInferenceGetProcParamVal(commandLine, "--margphi")) {
    fprintf(stderr, "ERROR: cannot marginalise in time and phi and separately in phi.  Pick either '--margtimephi' OR '--margtime'");
    exit(1);
  }

  /* Check for small sample rates when margtime-ing. */
  if (LALInferenceGetProcParamVal(commandLine, "--margtime") || LALInferenceGetProcParamVal(commandLine, "--margtimephi")) {
    ppt = LALInferenceGetProcParamVal(commandLine, "--srate");
    if (ppt) {
      int srate = atoi(ppt->value);

      if (srate < 4096) {
	XLALPrintWarning("WARNING: you have chosen to marginalise in time with a sample rate of %d, but this typically gives incorrect results for CBCs; use at least 4096 Hz to be safe", srate);
      }
    }
  }

  return;
}

void LALInferenceInitSpinVariables(LALInferenceRunState *state, LALInferenceModel *model){


  LALStatus status;
  memset(&status,0,sizeof(status));

  ProcessParamsTable *commandLine=state->commandLine;
  ProcessParamsTable *ppt=NULL;

  Approximant approx= *(Approximant*) LALInferenceGetVariable(model->params, "LAL_APPROXIMANT");

  REAL8 a1min=0.0,a1max=1.0;
  REAL8 a2min=0.0,a2max=1.0;
  REAL8 tilt1min=0.0,tilt1max=LAL_PI;
  REAL8 tilt2min=0.0,tilt2max=LAL_PI;
  REAL8 phi12min=0.0,phi12max=LAL_TWOPI;
  REAL8 phiJLmin=0.0,phiJLmax=LAL_TWOPI;

  /* Default to precessing spins */
  UINT4 spinAligned=0;
  UINT4 singleSpin=0;
  UINT4 noSpin=0;

  /* Let's first check that the user asked, then we check the approximant can make it happen */
  /* Check for spin disabled */
  ppt=LALInferenceGetProcParamVal(commandLine, "--noSpin");
  if (!ppt) ppt=LALInferenceGetProcParamVal(commandLine,"--disable-spin");
  if (ppt) noSpin=1;

  /* Check for aligned spin */
  ppt=LALInferenceGetProcParamVal(commandLine, "--spinAligned");
  if (!ppt) ppt=LALInferenceGetProcParamVal(commandLine,"--aligned-spin");
  if(ppt)
    spinAligned=1;

  /* Check for single spin */
  ppt=LALInferenceGetProcParamVal(commandLine,"--singleSpin");
  if(ppt){
    singleSpin=1;
  }

  SpinSupport spin_support=XLALSimInspiralGetSpinSupportFromApproximant(approx);

  /* Now check what the approx can do and eventually change user's choices to comply.
   * Also change the reference frame -- For the moment use default as the corresponding patch to LALSimulation has not been finished yet */
  if (spin_support==LAL_SIM_INSPIRAL_SPINLESS)
    noSpin=1;
  else if (spin_support==LAL_SIM_INSPIRAL_SINGLESPIN)
    singleSpin=1;
  else if (spin_support==LAL_SIM_INSPIRAL_ALIGNEDSPIN){
    spinAligned=1;
  }

  if (spinAligned){
  /* If spin aligned the magnitude is in the range [-1,1] */
    a1min=-1.0;
    a2min=-1.0;
  }

  /* IMRPhenomP only supports spins up to 0.9 and q > 1/10. Set prior consequently*/
  if (approx==IMRPhenomP && (a1max>0.9 || a2max>0.9)){
    a1max=0.9;
    a2max=0.9;
    if (spinAligned){
      a1min=-0.9;
      a2min=-0.9;
      }
    XLALPrintWarning("WARNING: IMRPhenomP only supports spin magnitude up to 0.9. Changing the a1max=a2max=0.9.\n");
  }

  /* IMRPhenomPv2 preliminary only supports spins up to 0.99 and q > 1/20. Set prior consequently*/
  if (approx==IMRPhenomPv2 && (a1max>0.99 || a2max>0.99)){
    a1max=0.99;
    a2max=0.99;
    /* If spin-aligned, IMRPhenomPv2 should reduce to IMRPhenomD with a lower spin magnitude of -1.0*/
    if (spinAligned){
      a1min=-1.0;
      a2min=-1.0;
      }
    XLALPrintWarning("WARNING: IMRPhenomPv2 preliminary only supports spin magnitude up to 0.99. Changing the a1max=a2max=0.99.\n");
  }

  /* Start with parameters that are free (or pinned if the user wants so). The if...else below may force some of them to be fixed or ignore some of them, depending on the spin configuration*/
  LALInferenceParamVaryType tilt1Vary = LALINFERENCE_PARAM_LINEAR;
  LALInferenceParamVaryType tilt2Vary = LALINFERENCE_PARAM_LINEAR;
  LALInferenceParamVaryType phi12Vary = LALINFERENCE_PARAM_CIRCULAR;
  LALInferenceParamVaryType spin1Vary = LALINFERENCE_PARAM_LINEAR;
  LALInferenceParamVaryType spin2Vary = LALINFERENCE_PARAM_LINEAR;
  LALInferenceParamVaryType phiJLVary = LALINFERENCE_PARAM_CIRCULAR;

  /* Add parameters depending on the values of noSpin, singleSpin and spinAligned
   * noSpin -> add nothing
   * spinAligned -> add a_spin1 and a_spin2 (if the approximant is spin aligned only use the names spin1,spin1 instead)
   * singleSpin -> add a_spin1, tilt_spin1, phi_JL
   * singleSpin+spinAligned -> add a_spin1
   * otherwise -> add everything */
   /* Note: To get spin aligned is sufficient to not add the spin angles because LALInferenceTemplate will default to aligned spin if it doesn't find spin angle params in model->params. */
  if (!noSpin){
    LALInferenceRegisterUniformVariableREAL8(state, model->params, "a_spin1", 0.0, a1min, a1max,spin1Vary);
    if (!singleSpin)
      LALInferenceRegisterUniformVariableREAL8(state, model->params, "a_spin2", 0.0, a2min, a2max,spin2Vary);
    if (!spinAligned){
      LALInferenceRegisterUniformVariableREAL8(state, model->params, "phi_jl", 0.0, phiJLmin,  phiJLmax, phiJLVary);
      LALInferenceRegisterUniformVariableREAL8(state, model->params, "tilt_spin1", 0.0, tilt1min,tilt1max,tilt1Vary);
      if (!singleSpin){
        LALInferenceRegisterUniformVariableREAL8(state, model->params, "tilt_spin2", 0.0, tilt2min,tilt2max,tilt2Vary);
        LALInferenceRegisterUniformVariableREAL8(state, model->params, "phi12", 0.0, phi12min,phi12max,phi12Vary);
      }
    }
  }

  /* Print to stdout what will be used */
  if (noSpin)
    fprintf(stdout,"Templates will run without spins\n");
  else{
    if (spinAligned && singleSpin)
      fprintf(stdout,"Templates will run with spin 1 aligned to L \n");
    if (spinAligned && !singleSpin)
      fprintf(stdout,"Templates will run with spins aligned to L \n");
    if (!spinAligned && singleSpin)
      fprintf(stdout,"Templates will run with precessing spin 1 \n");
    if (!spinAligned && !singleSpin)
      fprintf(stdout,"Templates will run with precessing spins \n");
  }
}

void LALInferenceInitMassVariables(LALInferenceRunState *state){

  LALStatus status;
  memset(&status,0,sizeof(status));

  ProcessParamsTable *commandLine=state->commandLine;
  ProcessParamsTable *ppt=NULL;
  LALInferenceVariables *priorArgs=state->priorArgs;

  REAL8 m1_min=1.0,m2_min=1.0;
  REAL8 m1_max=30.0,m2_max=30.0;
  REAL8 MTotMax=35.0;
  REAL8 MTotMin=2.0;

  /* Over-ride component masses */
  if((ppt=LALInferenceGetProcParamVal(commandLine,"--comp-min")))
  {
    m1_min=m2_min=atof(ppt->value);
  }

  if((ppt=LALInferenceGetProcParamVal(commandLine,"--comp-max")))
  {
    m1_max=m2_max=atof(ppt->value);
  }

  /* optional limits on individual masses */
  if((ppt=LALInferenceGetProcParamVal(commandLine,"--mass1-min")))
  {
    m1_min=atof(ppt->value);
  }
  if((ppt=LALInferenceGetProcParamVal(commandLine,"--mass1-max")))
  {
    m1_max = atof(ppt->value);
  }
  if((ppt=LALInferenceGetProcParamVal(commandLine,"--mass2-min")))
  {
    m2_min=atof(ppt->value);
  }
  if((ppt=LALInferenceGetProcParamVal(commandLine,"--mass2-max")))
  {
    m2_max=atof(ppt->value);
  }

  /* Set the total mass bounds based on m1,m2 */
  MTotMin=m1_min + m2_min;
  MTotMax=m1_max + m2_max;

  /* Over-ride Mtotal bounds if requested */
  if((ppt=LALInferenceGetProcParamVal(commandLine,"--mtotal-max")))
  {
    MTotMax=atof(ppt->value);
  }
  if((ppt=LALInferenceGetProcParamVal(commandLine,"--mtotal-min")))
  {
    MTotMin=atof(ppt->value);
  }

  LALInferenceAddREAL8Variable(priorArgs,"mass1_min",m1_min,LALINFERENCE_PARAM_FIXED);
  LALInferenceAddREAL8Variable(priorArgs,"mass1_max",m1_max,LALINFERENCE_PARAM_FIXED);
  LALInferenceAddREAL8Variable(priorArgs,"mass2_min",m2_min,LALINFERENCE_PARAM_FIXED);
  LALInferenceAddREAL8Variable(priorArgs,"mass2_max",m2_max,LALINFERENCE_PARAM_FIXED);

  LALInferenceAddVariable(priorArgs,"MTotMax",&MTotMax,LALINFERENCE_REAL8_t,LALINFERENCE_PARAM_FIXED);
  LALInferenceAddVariable(priorArgs,"MTotMin",&MTotMin,LALINFERENCE_REAL8_t,LALINFERENCE_PARAM_FIXED);

  return;

}

void LALInferenceCheckApproximantNeeds(LALInferenceRunState *state,Approximant approx){

  REAL8 min,max;
  REAL8 a1min,a1max,a2min,a2max;
  UINT4 q=0;

  if (LALInferenceCheckVariable(state->priorArgs,"q_min")){
    LALInferenceGetMinMaxPrior(state->priorArgs, "q", &min, &max);
    q=1;
  }
  else if (LALInferenceCheckVariable(state->priorArgs,"eta_min"))
    LALInferenceGetMinMaxPrior(state->priorArgs, "eta", &min, &max);

  /* IMRPhenomP only supports q > 1/10. Set prior consequently  */
  if (q==1 && approx==IMRPhenomP && min<1./10.){
    min=1.0/10.;
    LALInferenceRemoveVariable(state->priorArgs,"q_min");
    LALInferenceAddVariable(state->priorArgs,"q_min",&min,LALINFERENCE_REAL8_t,LALINFERENCE_PARAM_FIXED);
    fprintf(stdout,"WARNING: IMRPhenomP only supports mass ratios up to 10 ( suggested max: 4). Changing the min prior for q to 1/10\n");
  }
  if (q==0 && approx==IMRPhenomP && min<0.08264462810){
     min=0.08264462810;  //(that is eta for a 1-10 system)
     LALInferenceRemoveVariable(state->priorArgs,"eta_min");
     LALInferenceAddVariable(state->priorArgs,"eta_min",&min,LALINFERENCE_REAL8_t,LALINFERENCE_PARAM_FIXED);
     fprintf(stdout,"WARNING: IMRPhenomP only supports mass ratios up to 10 ( suggested max: 4). Changing the min prior for eta to 0.083\n");
  }

  /* In the IMRPhenomD review a region with possible issues  (q < 1/10 for maximal spins) was identified */
  /* This is not cause to restrict the waveform to exclude this region, but caution should be exercised */
  if (approx==IMRPhenomD){
     LALInferenceGetMinMaxPrior(state->priorArgs, "a_spin1", &a1min, &a1max);
     LALInferenceGetMinMaxPrior(state->priorArgs, "a_spin2", &a2min, &a2max);
     if (q==1 && min<1./10 && ((a1max==1.0 || a2max==1.0) || (a1min==-1.0 || a2min==-1.0))){
        fprintf(stdout,"WARNING: Based on the allowed prior volume (q < 1/10 for maximal spins), please consult\n");
        fprintf(stdout,"IMRPhenomD review wiki for further discussion on reliable parameter spaces\n");
        fprintf(stdout,"https://www.lsc-group.phys.uwm.edu/ligovirgo/cbcnote/WaveformsReview/IMRPhenomDCodeReview/PhenD_LargeNegativeSpins\n");
     }
     if (q==0 && min<0.082644628 && ((a1max==1.0 || a2max==1.0) || (a1min==-1.0 || a2min==-1.0))){
        fprintf(stdout,"WARNING: Based on the allowed prior volume (q < 1/10 for maximal spins), please consult\n");
        fprintf(stdout,"IMRPhenomD review wiki for further discussion on reliable parameter spaces\n");
        fprintf(stdout,"https://www.lsc-group.phys.uwm.edu/ligovirgo/cbcnote/WaveformsReview/IMRPhenomDCodeReview/PhenD_LargeNegativeSpins\n");
     }
  }

  /* IMRPhenomPv2 only supports q > 1/20. Set prior consequently  */
  if (q==1 && approx==IMRPhenomPv2 && min<1./20.){
    min=1.0/20.;
    LALInferenceRemoveVariable(state->priorArgs,"q_min");
    LALInferenceAddVariable(state->priorArgs,"q_min",&min,LALINFERENCE_REAL8_t,LALINFERENCE_PARAM_FIXED);
    fprintf(stdout,"WARNING: IMRPhenomPv2 preliminary only supports mass ratios up to 20 ( suggested max: 18). Changing the min prior for q to 1/20\n");
  }
  if (q==0 && approx==IMRPhenomPv2 && min<0.04535147392){
     min=0.04535147392;  //(that is eta for a 1-20 system)
     LALInferenceRemoveVariable(state->priorArgs,"eta_min");
     LALInferenceAddVariable(state->priorArgs,"eta_min",&min,LALINFERENCE_REAL8_t,LALINFERENCE_PARAM_FIXED);
     fprintf(stdout,"WARNING: IMRPhenomPv2 preliminary only supports mass ratios up to 20 ( suggested max: 20). Changing the min prior for eta to 0.045\n");
  }

  (void) max;
  return;
}

/*******************************************************************
 * LALInferenceInitNonGRParams(LALInferenceRunState *state, LALInferenceModel *model)
 * Function to initialise either the TaylorF2Test of SpinTaylorT4Test waveform models
 * or the PPE waveform model
 *******************************************************************/
static void LALInferenceInitNonGRParams(LALInferenceRunState *state, LALInferenceModel *model)
{
    ProcessParamsTable *commandLine = state->commandLine;
    ProcessParamsTable *ppt=NULL;
    /* check that the user does not request both a TaylorF2Test and a PPE waveform model */
    if (LALInferenceGetProcParamVal(commandLine,"--grtest-parameters") && LALInferenceGetProcParamVal(commandLine,"--ppe-parameters"))
    {
        fprintf(stderr,"--grtest-parameters and --ppe-parameters are not simultaneously supported. Please choose one. Aborting\n");
        exit(-1);
    }
    ppt=LALInferenceGetProcParamVal(commandLine,"--grtest-parameters");
    if (ppt)
    {
        REAL8 dchi_max=1.;
        REAL8 dchi_min=-1.;
        REAL8 dxi_max=1.;
        REAL8 dxi_min=-1.;
        REAL8 dalpha_max=1.;
        REAL8 dalpha_min=-1.;
        REAL8 dbeta_max=1.;
        REAL8 dbeta_min=-1.;
        REAL8 dsigma_max=1.;
        REAL8 dsigma_min=-1.;
        REAL8 tmpVal=0.0;
	/* Relative shifts for inspiral phase PN coefficients (absolute value for dchi1) */
        if (checkParamInList(ppt->value,"dchi0")) LALInferenceRegisterUniformVariableREAL8(state, model->params, "dchi0", tmpVal, dchi_min, dchi_max, LALINFERENCE_PARAM_LINEAR);
        if (checkParamInList(ppt->value,"dchi1")) LALInferenceRegisterUniformVariableREAL8(state, model->params, "dchi1", tmpVal, dchi_min, dchi_max, LALINFERENCE_PARAM_LINEAR);
        if (checkParamInList(ppt->value,"dchi2")) LALInferenceRegisterUniformVariableREAL8(state, model->params, "dchi2", tmpVal, dchi_min, dchi_max, LALINFERENCE_PARAM_LINEAR);
        if (checkParamInList(ppt->value,"dchi3")) LALInferenceRegisterUniformVariableREAL8(state, model->params, "dchi3", tmpVal, dchi_min, dchi_max, LALINFERENCE_PARAM_LINEAR);
        if (checkParamInList(ppt->value,"dchi4")) LALInferenceRegisterUniformVariableREAL8(state, model->params, "dchi4", tmpVal, dchi_min, dchi_max, LALINFERENCE_PARAM_LINEAR);
        if (checkParamInList(ppt->value,"dchi5")) LALInferenceRegisterUniformVariableREAL8(state, model->params, "dchi5", tmpVal, dchi_min, dchi_max, LALINFERENCE_PARAM_LINEAR);
        if (checkParamInList(ppt->value,"dchi5l")) LALInferenceRegisterUniformVariableREAL8(state, model->params, "dchi5l", tmpVal, dchi_min, dchi_max, LALINFERENCE_PARAM_LINEAR);
        if (checkParamInList(ppt->value,"dchi6")) LALInferenceRegisterUniformVariableREAL8(state, model->params, "dchi6", tmpVal, dchi_min, dchi_max, LALINFERENCE_PARAM_LINEAR);
        if (checkParamInList(ppt->value,"dchi6l")) LALInferenceRegisterUniformVariableREAL8(state, model->params, "dchi6l", tmpVal, dchi_min, dchi_max, LALINFERENCE_PARAM_LINEAR);
        if (checkParamInList(ppt->value,"dchi7")) LALInferenceRegisterUniformVariableREAL8(state, model->params, "dchi7", tmpVal, dchi_min, dchi_max, LALINFERENCE_PARAM_LINEAR);
	/* Relative shifts for pre-merger phase coefficients (PhenomC/P) */
        if (checkParamInList(ppt->value,"dxi1")) LALInferenceRegisterUniformVariableREAL8(state, model->params, "dxi1", tmpVal, dxi_min, dxi_max, LALINFERENCE_PARAM_LINEAR);
        if (checkParamInList(ppt->value,"dxi2")) LALInferenceRegisterUniformVariableREAL8(state, model->params, "dxi2", tmpVal, dxi_min, dxi_max, LALINFERENCE_PARAM_LINEAR);
        if (checkParamInList(ppt->value,"dxi3")) LALInferenceRegisterUniformVariableREAL8(state, model->params, "dxi3", tmpVal, dxi_min, dxi_max, LALINFERENCE_PARAM_LINEAR);
        if (checkParamInList(ppt->value,"dxi4")) LALInferenceRegisterUniformVariableREAL8(state, model->params, "dxi4", tmpVal, dxi_min, dxi_max, LALINFERENCE_PARAM_LINEAR);
        if (checkParamInList(ppt->value,"dxi5")) LALInferenceRegisterUniformVariableREAL8(state, model->params, "dxi5", tmpVal, dxi_min, dxi_max, LALINFERENCE_PARAM_LINEAR);
        if (checkParamInList(ppt->value,"dxi6")) LALInferenceRegisterUniformVariableREAL8(state, model->params, "dxi6", tmpVal, dxi_min, dxi_max, LALINFERENCE_PARAM_LINEAR);
	/* Relative shifts for merger-ringdown phase coefficients  (PhenomD/Pv2) */
        if (checkParamInList(ppt->value,"dalpha1")) LALInferenceRegisterUniformVariableREAL8(state, model->params, "dalpha1", tmpVal, dalpha_min, dalpha_max, LALINFERENCE_PARAM_LINEAR);
        if (checkParamInList(ppt->value,"dalpha2")) LALInferenceRegisterUniformVariableREAL8(state, model->params, "dalpha2", tmpVal, dalpha_min, dalpha_max, LALINFERENCE_PARAM_LINEAR);
        if (checkParamInList(ppt->value,"dalpha3")) LALInferenceRegisterUniformVariableREAL8(state, model->params, "dalpha3", tmpVal, dalpha_min, dalpha_max, LALINFERENCE_PARAM_LINEAR);
        if (checkParamInList(ppt->value,"dalpha4")) LALInferenceRegisterUniformVariableREAL8(state, model->params, "dalpha4", tmpVal, dalpha_min, dalpha_max, LALINFERENCE_PARAM_LINEAR);
        if (checkParamInList(ppt->value,"dalpha5")) LALInferenceRegisterUniformVariableREAL8(state, model->params, "dalpha5", tmpVal, dalpha_min, dalpha_max, LALINFERENCE_PARAM_LINEAR);
	/* Relative shifts for phenomenological inspiral phase coefficients (PhenomD/Pv2) */
        if (checkParamInList(ppt->value,"dsigma1")) LALInferenceRegisterUniformVariableREAL8(state, model->params, "dsigma1", tmpVal, dsigma_min, dsigma_max, LALINFERENCE_PARAM_LINEAR);
        if (checkParamInList(ppt->value,"dsigma2")) LALInferenceRegisterUniformVariableREAL8(state, model->params, "dsigma2", tmpVal, dsigma_min, dsigma_max, LALINFERENCE_PARAM_LINEAR);
        if (checkParamInList(ppt->value,"dsigma3")) LALInferenceRegisterUniformVariableREAL8(state, model->params, "dsigma3", tmpVal, dsigma_min, dsigma_max, LALINFERENCE_PARAM_LINEAR);
        if (checkParamInList(ppt->value,"dsigma4")) LALInferenceRegisterUniformVariableREAL8(state, model->params, "dsigma4", tmpVal, dsigma_min, dsigma_max, LALINFERENCE_PARAM_LINEAR);
	/* Relative shifts for intermediate phase coefficients (PhenomD/Pv2) */
        if (checkParamInList(ppt->value,"dbeta1")) LALInferenceRegisterUniformVariableREAL8(state, model->params, "dbeta1", tmpVal, dbeta_min, dbeta_max, LALINFERENCE_PARAM_LINEAR);
        if (checkParamInList(ppt->value,"dbeta2")) LALInferenceRegisterUniformVariableREAL8(state, model->params, "dbeta2", tmpVal, dbeta_min, dbeta_max, LALINFERENCE_PARAM_LINEAR);
        if (checkParamInList(ppt->value,"dbeta3")) LALInferenceRegisterUniformVariableREAL8(state, model->params, "dbeta3", tmpVal, dbeta_min, dbeta_max, LALINFERENCE_PARAM_LINEAR);
    }
    ppt=LALInferenceGetProcParamVal(commandLine,"--ppe-parameters");
    if (ppt)
    {
        /* amplitude parameters */
        REAL8 appe_min = -5.0,appe_max=5.0;
        REAL8 alphappe_min = -1000.0,alphappe_max=1000.0;
        REAL8 bppe_min = -5.0,bppe_max=5.0;
        REAL8 betappe_min = -1000.0,betappe_max=1000.0;
        char aPPEparam[64]="";
        char alphaPPEparam[64]="";
        /* phase parameters */
        char bPPEparam[64]="";
        char betaPPEparam[64]="";
        int counters[4]={0};
        do
        {
            sprintf(aPPEparam, "%s%d","aPPE",++counters[0]);
            if (checkParamInList(ppt->value,aPPEparam)) LALInferenceRegisterUniformVariableREAL8(state, model->params, aPPEparam, 0.0, appe_min, appe_max, LALINFERENCE_PARAM_LINEAR);
            sprintf(alphaPPEparam, "%s%d","alphaPPE",++counters[1]);
            if (checkParamInList(ppt->value,alphaPPEparam)) LALInferenceRegisterUniformVariableREAL8(state, model->params, alphaPPEparam, 0.0, alphappe_min, alphappe_max, LALINFERENCE_PARAM_LINEAR);
            sprintf(bPPEparam, "%s%d","bPPE",++counters[2]);
            if (checkParamInList(ppt->value,bPPEparam)) LALInferenceRegisterUniformVariableREAL8(state, model->params, bPPEparam, 0.0, bppe_min, bppe_max, LALINFERENCE_PARAM_LINEAR);
            sprintf(betaPPEparam, "%s%d","betaPPE",++counters[3]);
            if (checkParamInList(ppt->value,betaPPEparam)) LALInferenceRegisterUniformVariableREAL8(state, model->params, betaPPEparam, 0.0, betappe_min, betappe_max, LALINFERENCE_PARAM_LINEAR);
            
        } while((checkParamInList(ppt->value,aPPEparam))||(checkParamInList(ppt->value,alphaPPEparam))||(checkParamInList(ppt->value,bPPEparam))||(checkParamInList(ppt->value,betaPPEparam)));
        if ((counters[0]!=counters[1])||(counters[2]!=counters[3])) {fprintf(stderr,"Unequal number of PPE parameters detected! Check your command line!\n"); exit(-1);}
    }
    
}

<|MERGE_RESOLUTION|>--- conflicted
+++ resolved
@@ -1299,42 +1299,6 @@
     model->ifo_SNRs = XLALCalloc(nifo, sizeof(REAL8));
 
 	i=0;
-
-<<<<<<< HEAD
-	struct varSettings {const char *name; REAL8 val, min, max;};
-
-	struct varSettings setup[]=
-	{
-		{.name="time", .val=0.0, .min=-0.1073625, .max=0.1073625},
-		{.name="m1", .val=16., .min=14.927715, .max=17.072285},
-		{.name="m2", .val=7., .min=5.829675, .max=8.170325},
-		{.name="logdistance", .val=log(50.), .min=log(37.986000000000004), .max=log(62.013999999999996)},
-		{.name="costheta_jn", .val=cos(LAL_PI/2.), .min=cos(1.7361498267948965), .max=cos(1.4054428267948966)},
-		{.name="phase", .val=LAL_PI, .min=2.8701521535897934, .max=3.413033153589793},
-		{.name="polarisation", .val=LAL_PI/2., .min=1.3885563267948966, .max=1.7530363267948965},
-		{.name="rightascension", .val=LAL_PI, .min=2.813050153589793, .max=3.4701351535897933},
-		{.name="declination", .val=0., .min=-0.300699, .max=0.300699},
-		{.name="a_spin1", .val=0.5, .min=0.3784565, .max=0.6215435},
-		{.name="a_spin2", .val=0.5, .min=0.421869, .max=0.578131},
-		{.name="theta_spin1", .val=LAL_PI/2., .min=1.3993998267948966, .max=1.7421928267948965},
-		{.name="theta_spin2", .val=LAL_PI/2., .min=1.4086158267948965, .max=1.7329768267948966},
-		{.name="phi_spin1", .val=LAL_PI, .min=2.781852653589793, .max=3.501332653589793},
-		{.name="phi_spin2", .val=LAL_PI, .min=2.777215653589793, .max=3.5059696535897933},
-        {.name="dchi1", .val=0.2, .min=0.0031817421, .max=0.3968182579},
-        {.name="dchi2", .val=-0.1, .min=-0.3797921571, .max=0.1797921571},
-        {.name="dchi3", .val=0.28, .min=0.0413704169, .max=0.5186295831},
-		{.name="END", .val=0., .min=0., .max=0.}
-	};
-
-	while(strcmp("END",setup[i].name))
-	{
-        LALInferenceParamVaryType type=LALINFERENCE_PARAM_CIRCULAR;
-        /* Check if it is to be fixed */
-        for(j=0;j<N;j++) if(!strcmp(setup[i].name,strings[j])) {type=LALINFERENCE_PARAM_FIXED; printf("Fixing parameter %s\n",setup[i].name); break;}
-		LALInferenceRegisterUniformVariableREAL8(state, model->params, setup[i].name, setup[i].val, setup[i].min, setup[i].max, type);
-		i++;
-	}
-=======
  
   /* Parameter bounds at ±5 sigma */
   fprintf(stdout,"Setting up priors\n");
@@ -1346,7 +1310,6 @@
     LALInferenceRegisterUniformVariableREAL8(state, model->params, LALInferenceAnalyticNamesCBC[i], LALInferenceAnalyticMeansCBC[i], min, max, type );
     fprintf(stdout,"%s: %e - %e\n",LALInferenceAnalyticNamesCBC[i],min,max);
   }
->>>>>>> 3e948b0b
 
 	return(model);
 }
@@ -1388,41 +1351,10 @@
   fprintf(stdout,"Setting up priors\n");
   for(i=0;i<15;i++)
   {
-<<<<<<< HEAD
-    {.name="time", .val=0.05589, .min=-0.1373625, .max=0.2491425},
-    {.name="m1", .val=16.857828, .min=14.927715, .max=18.787941},
-    {.name="m2", .val=7.93626, .min=5.829675, .max=10.042845},
-    {.name="logdistance", .val=log(34.6112), .min=log(12.986), .max=log(56.2364)},
-    {.name="costheta_jn", .val=cos(0.9176809634), .min=cos(1.2153172634), .max=cos(0.6200446634)},
-    {.name="phase", .val=1.7879487268, .min=1.2993558268, .max=2.2765416268},
-    {.name="polarisation", .val=0.9311901634, .min=0.6031581634, .max=1.2592221634},
-    {.name="rightascension", .val=1.8336303268, .min=1.2422538268, .max=2.4250068268},
-    {.name="declination", .val=-0.5448389634, .min=-1.0860971634, .max=-0.0035807634},
-    {.name="a_spin1", .val=0.2972348, .min=0.0784565, .max=0.5160131},
-    {.name="a_spin2", .val=0.2625048, .min=0.121869, .max=0.4031406},
-    {.name="theta_spin1", .val=0.9225153634, .min=0.6140016634, .max=1.2310290634},
-    {.name="theta_spin2", .val=0.9151425634, .min=0.6232176634, .max=1.2070674634},
-    {.name="phi_spin1", .val=1.8585883268, .min=1.2110563268, .max=2.5061203268},
-    {.name="phi_spin2", .val=1.8622979268, .min=1.2064193268, .max=2.5181765268},
-    {.name="dchi1", .val=-0.2, .min=-0.446818, .max=0.261727},
-    {.name="dchi2", .val=-0., .min=-0.279792, .max=0.727460},
-    {.name="dchi3", .val=0.11, .min=-0.128630, .max=0.730437},
-    {.name="END", .val=0., .min=0., .max=0.}
-  };
-
-  while(strcmp("END",setup[i].name))
-  {
-    LALInferenceParamVaryType type=LALINFERENCE_PARAM_CIRCULAR;
-    /* Check if it is to be fixed */
-    for(j=0;j<N;j++) if(!strcmp(setup[i].name,strings[j])) {type=LALINFERENCE_PARAM_FIXED; printf("Fixing parameter %s\n",setup[i].name); break;}
-    LALInferenceRegisterUniformVariableREAL8(state, model->params, setup[i].name, setup[i].val, setup[i].min, setup[i].max, type);
-    i++;
-=======
     REAL8 min = LALInferenceAnalyticMeansCBC[i] - (4.0+5.0)/scaling[i]*sqrt(CM[i][i]);
     REAL8 max = LALInferenceAnalyticMeansCBC[i] + (4.0+5.0)/scaling[i]*sqrt(CM[i][i]);
     LALInferenceRegisterUniformVariableREAL8(state, model->params, LALInferenceAnalyticNamesCBC[i], LALInferenceAnalyticMeansCBC[i], min, max, type );
     fprintf(stdout,"%s: %e - %e\n",LALInferenceAnalyticNamesCBC[i],min,max);
->>>>>>> 3e948b0b
   }
 
   return(model);
