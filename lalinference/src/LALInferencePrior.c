--- conflicted
+++ resolved
@@ -38,7 +38,6 @@
 static double etaInnerIntegrand(double M2, void *viData);
 static double outerIntegrand(double M1, void *voData);
 
-<<<<<<< HEAD
 void LALInferenceInitCBCPrior(LALInferenceRunState *runState)
 {
     char help[]="\
@@ -133,7 +132,8 @@
       if ((XLALCheckBurstApproximantFromString(ppt->value)))
         runState->prior = &LALInferenceSineGaussianPrior;
     }
-=======
+}
+
 static REAL8 LALInferenceConstantCalibrationPrior(LALInferenceRunState *runState, LALInferenceVariables *params) {
 
   LALInferenceIFOData *ifo = NULL;
@@ -173,7 +173,6 @@
   } while (ifo);
 
   return logPrior;
->>>>>>> e1f2a35e
 }
 
 static REAL8 LALInferenceSplineCalibrationPrior(LALInferenceRunState *runState, LALInferenceVariables *params) {
