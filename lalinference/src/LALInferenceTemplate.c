/*
 *  LALInferenceTemplate.c: Bayesian Followup, template calls to LAL
 *  template functions. Temporary GeneratePPN
 *
 *  Copyright (C) 2009 Ilya Mandel, Vivien Raymond, Christian Roever,
 *  Marc van der Sluys, John Veitch, Will M. Farr and Salvatore Vitale
 *
 *
 *  This program is free software; you can redistribute it and/or modify
 *  it under the terms of the GNU General Public License as published by
 *  the Free Software Foundation; either version 2 of the License, or
 *  (at your option) any later version.
 *
 *  This program is distributed in the hope that it will be useful,
 *  but WITHOUT ANY WARRANTY; without even the implied warranty of
 *  MERCHANTABILITY or FITNESS FOR A PARTICULAR PURPOSE.  See the
 *  GNU General Public License for more details.
 *
 *  You should have received a copy of the GNU General Public License
 *  along with with program; see the file COPYING. If not, write to the
 *  Free Software Foundation, Inc., 59 Temple Place, Suite 330, Boston,
 *  MA  02111-1307  USA
 */

#define LAL_USE_OLD_COMPLEX_STRUCTS
#include <stdio.h>
#include <stdlib.h>
#include <lal/LALInspiral.h>
#include <lal/SeqFactories.h>
#include <lal/TimeSeries.h>
#include <lal/FrequencySeries.h>
#include <lal/Date.h>
#include <lal/VectorOps.h>
#include <lal/TimeFreqFFT.h>
#include <lal/GenerateInspiral.h>
#include <lal/GenerateInspRing.h>
#include <lal/LALStatusMacros.h>
#include <lal/LALInference.h>
#include <lal/XLALError.h>
#include <lal/LIGOMetadataRingdownUtils.h>
#include <lal/LALSimInspiral.h>
#include "../../lalsimulation/src/LALSimInspiralPNCoefficients.c"
#include <lal/LALInferenceTemplate.h>

#define PROGRAM_NAME "LALInferenceTemplate.c"
#define CVS_ID_STRING "$Id$"
#define CVS_REVISION "$Revision$"
#define CVS_SOURCE "$Source$"
#define CVS_DATE "$Date$"
#define CVS_NAME_STRING "$Name$"

#ifdef __GNUC__
#define UNUSED __attribute__ ((unused))
#else
#define UNUSED
#endif

/* Max amplitude orders found in LALSimulation (not accessible from outside of LALSim) */
#define MAX_NONPRECESSING_AMP_PN_ORDER 6
#define MAX_PRECESSING_AMP_PN_ORDER 3

#define Pi_p2 9.8696044010893586188344909998761511
#define Pi_p2by3 2.1450293971110256000774441009412356
#define log4 1.3862943611198906188344642429163531


extern int newswitch; //temporay global variable to use the new LALSTPN
static void destroyCoherentGW( CoherentGW *waveform );
static void q2eta(double q, double *eta);
static void q2masses(double mc, double q, double *m1, double *m2);


void LALInferenceTemplateStatPhase(LALInferenceIFOData *IFOdata)
/*************************************************************/
/* returns the (analytic) frequency-domain template.         */
/* * * * * * * * * * * * * * * * * * * * * * * * * * * * * * */
/* 2.5PN stationary-phase approximation                      */
/* following  Tanaka/Tagoshi (2000), Phys.Rev.D 62(8):082001 */
/* or Christensen/Meyer (2001), Phys.Rev.D 64(2):022001.     */
/* By supplying the optional IFOdata->modelParams "PNOrder"  */
/* parameter, one may request a 2.0PN (instead of 2.5PN)     */
/* template.                                                 */
/* Signal's amplitude corresponds to a luminosity distance   */
/* of 1 Mpc; re-scaling will need to be taken care of e.g.   */
/* in the calling likelihood function.                       */
/* * * * * * * * * * * * * * * * * * * * * * * * * * * * * * *********************************/
/* Required (`IFOdata->modelParams') parameters are:                                         */
/*   - "chirpmass"      (REAL8,units of solar masses)                                        */
/*   - "massratio"      (symmetric mass ratio:  0 < eta <= 0.25, REAL8) <or asym_massratio>  */
/*   - "asym_massratio" (asymmetric mass ratio:  0 < q <= 1.0, REAL8)   <or massratio>       */
/*   - "phase"          (coalescence phase; REAL8, radians)                                  */
/*   - "time"           (coalescence time; REAL8, GPS seconds)                               */
/*   - "inclination"    (inclination angle, REAL8, radians)                                  */
/*********************************************************************************************/
{
  double mc   = *(REAL8*) LALInferenceGetVariable(IFOdata->modelParams, "chirpmass");
  double phi  = *(REAL8*) LALInferenceGetVariable(IFOdata->modelParams, "phase");
  double iota = *(REAL8*) LALInferenceGetVariable(IFOdata->modelParams, "inclination");
  double tc   = *(REAL8*) LALInferenceGetVariable(IFOdata->modelParams, "time");
  
  double eta; 
  double fLow;
  if (LALInferenceCheckVariable(IFOdata->modelParams,"asym_massratio")) {
    double q = *(REAL8 *)LALInferenceGetVariable(IFOdata->modelParams,"asym_massratio");
    q2eta(q, &eta);
  }
  else
    eta = *(REAL8*) LALInferenceGetVariable(IFOdata->modelParams, "massratio");
 
  double PNOrder = 2.5;  /* (default) */
  double fraction = (0.5+sqrt(0.25-eta)) / (0.5-sqrt(0.25-eta));
  double mt = mc * ((pow(1.0+fraction,0.2) / pow(fraction,0.6))
                    + (pow(1.0+1.0/fraction,0.2) / pow(1.0/fraction,0.6))) *  LAL_MSUN_SI;  /* (total mass, kg (!)) */
  double log_q   = log(mt) + log(LAL_PI) + log(LAL_G_SI) - 3.0*log((double) LAL_C_SI);
  double log_eta = log(eta);
  double a[5];
  double ampliConst, plusCoef, crossCoef;
  double dataStart, NDeltaT, phaseArg;
  double f, f01, f02, f04, f06, f07, f10, Psi, twopitc;
  double plusRe, plusIm, crossRe, crossIm;
  UINT4 i, lower, upper;

  if (IFOdata->timeData==NULL){
    XLALPrintError(" ERROR in templateStatPhase(): encountered unallocated 'timeData'.\n");
    XLAL_ERROR_VOID(XLAL_EFAULT);
  }
  if ((IFOdata->freqModelhPlus==NULL) || (IFOdata->freqModelhCross==NULL)) {
    XLALPrintError(" ERROR in templateStatPhase(): encountered unallocated 'freqModelhPlus/-Cross'.\n");
    XLAL_ERROR_VOID(XLAL_EFAULT);
  }
  if (LALInferenceCheckVariable(IFOdata->modelParams, "PNOrder"))
    PNOrder = *(REAL8*) LALInferenceGetVariable(IFOdata->modelParams, "PNOrder");
  if ((PNOrder!=2.5) && (PNOrder!=2.0)) {
    XLALPrintError(" ERROR in templateStatPhase(): only PN orders 2.0 or 2.5 allowed.");
    XLAL_ERROR_VOID(XLAL_EFAULT);
  }
  ampliConst  = 0.5*log(5.0) + (5.0/6.0)*log(LAL_G_SI) - log(2.0) - 0.5*log(6.0) - (2.0/3.0)*log(LAL_PI) - 1.5*log((double)LAL_C_SI);
  ampliConst  = exp(ampliConst + 0.5*log_eta + (5.0/6.0)*log(mt) - (log(LAL_PC_SI)+log(1.0e+6)));
  /* leaving out the following term makes freqDomain template scaling match that of "XLALREAL8TimeFreqFFT()" output: */
  /* ampliConst /= IFOdata->timeData->deltaT; */
  plusCoef  = (-0.5*(1.0+pow(cos(iota),2.0)));
  crossCoef = cos(iota);//was   crossCoef = (-1.0*cos(iota));, change iota to -iota+Pi to match HW injection definitions.
  dataStart = XLALGPSGetREAL8(&(IFOdata->timeData->epoch));
  twopitc = LAL_TWOPI * (tc - dataStart);
  a[0] =  exp(log(3.0/128.0) - (5.0/3.0)*log_q - log_eta);
  a[1] =  exp(log(3715.0/84.0+55.0*eta) - log(384.0) - log_eta - log_q);
  a[2] = -exp(log(48.0*LAL_PI/128.0) - (2.0/3.0)*log_q - log_eta);
  a[3] =  exp(log(3.0/128.0) - log_eta - (1.0/3.0)*log_q
              + log(15293365.0/508032.0 + ((27145.0/504.0) + (3085.0/72.0)*eta)*eta));
  a[4] =  exp(log(LAL_PI/128.0)-log_eta+log(38645.0/252.0+5.0*eta));
  NDeltaT = ((double) IFOdata->timeData->data->length) * IFOdata->timeData->deltaT;

  /* Check if fLow is a model parameter, otherwise use data structure definition */
  if(LALInferenceCheckVariable(IFOdata->modelParams, "fLow"))
    fLow = *(REAL8*) LALInferenceGetVariable(IFOdata->modelParams, "fLow");
  else
    fLow = IFOdata->fLow; 
  lower = ceil(fLow * NDeltaT);
  upper = floor(IFOdata->fHigh * NDeltaT);
  /* loop over frequency bins: */
  for (i=0; i<IFOdata->freqModelhPlus->data->length; ++i){
    if ((i > upper) || (i < lower)) /* (no computations outside freq. range) */
      plusRe = plusIm = crossRe = crossIm = 0.0;
    else {
      f   = ((double)i) / NDeltaT;
      f01 = pow(f, -1.0/6.0);       /* = f^-1/6  */
      f02 = f01*f01;                /* = f^-2/6  */
      f04 = f02*f02;                /* = f^-4/6  */
      f06 = f04*f02;                /* = f^-6/6  */
      f07 = f06*f01;                /* = f^-7/6  */
      f10 = f06*f04;                /* = f^-10/6 */
      Psi = a[0]*f10 + a[1]*f06 + a[2]*f04 + a[3]*f02;
      if (PNOrder > 2.0)  /*  5th coefficient ignored for 2.0 PN order  */
        Psi += a[4]*log(f); 
      phaseArg = Psi + twopitc*f + phi;
      plusRe  =  ampliConst * f07 * cos(phaseArg);
      plusIm  =  ampliConst * f07 * (-sin(phaseArg));
      crossRe =  -1.0*plusIm * crossCoef;
      crossIm =  plusRe * crossCoef;
      plusRe  *= plusCoef;
      plusIm  *= plusCoef;
    }
    /* copy f'domain waveform over to IFOdata: */
    IFOdata->freqModelhPlus->data->data[i].real_FIXME  = plusRe;
    IFOdata->freqModelhPlus->data->data[i].imag_FIXME  = plusIm;
    IFOdata->freqModelhCross->data->data[i].real_FIXME = crossRe;
    IFOdata->freqModelhCross->data->data[i].imag_FIXME = crossIm;
  }
  IFOdata->modelDomain = LAL_SIM_DOMAIN_FREQUENCY;
  return;
}



void LALInferenceTemplateNullFreqdomain(LALInferenceIFOData *IFOdata)
/**********************************************/
/* returns a frequency-domain 'null' template */
/* (all zeroes, implying no signal present).  */
/**********************************************/
{
  UINT4 i;
  if ((IFOdata->freqModelhPlus==NULL) || (IFOdata->freqModelhCross==NULL)) {
    XLALPrintError(" ERROR in templateNullFreqdomain(): encountered unallocated 'freqModelhPlus/-Cross'.\n");
    XLAL_ERROR_VOID(XLAL_EFAULT);
  }
  for (i=0; i<IFOdata->freqModelhPlus->data->length; ++i){
    IFOdata->freqModelhPlus->data->data[i].real_FIXME  = 0.0;
    IFOdata->freqModelhPlus->data->data[i].imag_FIXME  = 0.0;
    IFOdata->freqModelhCross->data->data[i].real_FIXME = 0.0;
    IFOdata->freqModelhCross->data->data[i].imag_FIXME = 0.0;
  }
  IFOdata->modelDomain = LAL_SIM_DOMAIN_FREQUENCY;
  return;
}

static void mc2masses(double mc, double eta, double *m1, double *m2);

<<<<<<< HEAD
static void mc2masses(double mc, double eta, double *m1, double *m2)
/*  Compute individual companion masses (m1, m2)   */
/*  for given chirp mass (m_c) & mass ratio (eta)  */
/*  (note: m1 >= m2).                              */
{
  double root = sqrt(0.25-eta);
  double fraction = (0.5+root) / (0.5-root);
  *m2 = mc * (pow(1+fraction,0.2) / pow(fraction,0.6));
  *m1 = mc * (pow(1+1.0/fraction,0.2) / pow(1.0/fraction,0.6));
  return;
}

static void q2eta(double q, double *eta)
/* Compute symmetric mass ratio (eta) for a given  */
/* asymmetric mass ratio (q).                       */
/* (note: q = m2/m1, where m1 >= m2)               */
{
  *eta = q/pow(1+q,2.0);
  return;
}

static void q2masses(double mc, double q, double *m1, double *m2)
/*  Compute individual companion masses (m1, m2)   */
/*  for given chirp mass (m_c) & asymmetric mass   */
/*  ratio (q).  note: q = m2/m1, where m1 >= m2    */
{
  *m1 = mc * pow(q, -3.0/5.0) * pow(q+1, 1.0/5.0);
  *m2 = (*m1) * q;
  return;
}

void LALInferenceTemplateROQ(LALInferenceIFOData *IFOdata)
{
double m1,m2,mc,eta,q;
/* Prefer m1 and m2 if available (i.e. for injection template) */
 if(LALInferenceCheckVariable(IFOdata->modelParams,"mass1")&&LALInferenceCheckVariable(IFOdata->modelParams,"mass2"))
    {
      m1=*(REAL8 *)LALInferenceGetVariable(IFOdata->modelParams,"mass1");
      m2=*(REAL8 *)LALInferenceGetVariable(IFOdata->modelParams,"mass2");
      eta=m1*m2/((m1+m2)*(m1+m2));
      mc=pow(eta , 0.6)*(m1+m2);
    }
  else
    {
      if (LALInferenceCheckVariable(IFOdata->modelParams,"asym_massratio")) {
        q = *(REAL8 *)LALInferenceGetVariable(IFOdata->modelParams,"asym_massratio");
        q2eta(q, &eta);
      }
      else
        eta = *(REAL8*) LALInferenceGetVariable(IFOdata->modelParams, "massratio");
        mc       = *(REAL8*) LALInferenceGetVariable(IFOdata->modelParams, "chirpmass");
      mc2masses(mc, eta, &m1, &m2);
    } 
    /* external: SI; internal: solar masses */
    //const REAL8 m1 = *(REAL8*) LALInferenceGetVariable(IFOdata->modelParams, "mass1"); //m1_SI / LAL_MSUN_SI;
    //const REAL8 m2 = *(REAL8*) LALInferenceGetVariable(IFOdata->modelParams, "mass2");//m2_SI / LAL_MSUN_SI;
    /* external: SI; internal: solar masses */
    const REAL8 phic = *(REAL8*) LALInferenceGetVariable(IFOdata->modelParams, "phase");
    const REAL8 m = m1 + m2;
    const REAL8 m_sec = m * LAL_MTSUN_SI;  /* total mass in seconds */
    //const REAL8 eta = m1 * m2 / (m * m);
    const REAL8 etap2 = eta * eta;
    const REAL8 etap3 = etap2 * eta;
    const REAL8 piM = LAL_PI * m_sec;
    const REAL8 mSevenBySix = -7./6.;
    //const REAL8 vISCO = 1. / sqrt(6.);
    const REAL8 r = 10e6*LAL_PC_SI;
    REAL8 v0 = cbrt(piM * IFOdata->fLow);
    REAL8 logv0 = log(v0);
    REAL8 shft, amp0;//, f_max;
    REAL8 psiNewt, psi2, psi3, psi4, psi5, psi6, psi6L, psi7, psi3S, psi4S, psi5S;
    REAL8 eta_fac = -113. + 76. * eta;
    REAL8 chi=0; //NOTE: chi isn't used here yet, so we just set it to zero
    gsl_complex h_i;
    //LIGOTimeGPS tStart = {0, 0};

    //XLALGPSAdd(&tStart, -1 / deltaF);  /* coalesce at t=0 */

    /* extrinsic parameters */
    amp0 = -pow(m_sec, 5./6.) * sqrt(5.*eta / 24.) / (Pi_p2by3 * r / LAL_C_SI);
    shft = 0;//LAL_TWOPI * (tStart.gpsSeconds + 1e-9 * tStart.gpsNanoSeconds);

    /* spin terms in the amplitude and phase (in terms of the reduced
     * spin parameter */
    psi3S = 113.*chi/3.;
    psi4S = 63845.*(-81. + 4.*eta)*chi*chi/(8. * eta_fac * eta_fac);
    psi5S = -565.*(-146597. + 135856.*eta + 17136.*etap2)*chi/(2268.*eta_fac);

    /* coefficients of the phase at PN orders from 0 to 3.5PN */
    psiNewt = 3./(128.*eta);
    psi2 = 3715./756. + 55.*eta/9.;
    psi3 = psi3S - 16.*LAL_PI;
    psi4 = 15293365./508032. + 27145.*eta/504. + 3085.*eta*eta/72. + psi4S;
    psi5 = (38645.*LAL_PI/756. - 65.*LAL_PI*eta/9. + psi5S);
    psi6 = 11583231236531./4694215680. - (640.*Pi_p2)/3. - (6848.*LAL_GAMMA)/21.
             + (-5162.983708047263 + 2255.*Pi_p2/12.)*eta
             + (76055.*etap2)/1728. - (127825.*etap3)/1296.;
    psi6L = -6848./21.;
    psi7 = (77096675.*LAL_PI)/254016. + (378515.*LAL_PI*eta)/1512.
             - (74045.*LAL_PI*eta*eta)/756.;

    for (unsigned int i = 0; i < IFOdata->roqData->frequencyNodes->size; i++) {
        /* fourier frequency corresponding to this bin */
        const REAL8 f = gsl_vector_get(IFOdata->roqData->frequencyNodes, i);
        const REAL8 v3 = piM*f;

        /* PN expansion parameter */
        REAL8 v, v2, v4, v5, v6, v7, logv, Psi, amp;
        v = cbrt(v3);
        v2 = v*v; v4 = v3*v; v5 = v4*v; v6 = v3*v3; v7 = v6*v;
        logv = log(v);

        /* compute the phase and amplitude */
        Psi = psiNewt / v5 * (1.
            + psi2 * v2 + psi3 * v3 + psi4 * v4
            + psi5 * v5 * (1. + 3. * (logv - logv0))
            + (psi6 + psi6L * (log4 + logv)) * v6 + psi7 * v7);

        amp = amp0 * pow(f, mSevenBySix);

        GSL_SET_COMPLEX(&h_i, amp * cos(Psi + shft * f - 2.*phic - LAL_PI_4), amp * sin(Psi + shft * f - 2.*phic - LAL_PI_4));

        gsl_vector_complex_set(IFOdata->roqData->hplus, i, h_i);     
   
   }

    return;
}


=======
>>>>>>> 6ea4e255
void LALInferenceTemplateNullTimedomain(LALInferenceIFOData *IFOdata)
/*********************************************/
/* returns a time-domain 'null' template     */
/* (all zeroes, implying no signal present). */
/*********************************************/
{
  UINT4 i;
  if ((IFOdata->timeModelhPlus==NULL) || (IFOdata->timeModelhCross==NULL)) {
    XLALPrintError(" ERROR in templateNullTimedomain(): encountered unallocated 'timeModelhPlus/-Cross'.\n");
    XLAL_ERROR_VOID(XLAL_EFAULT);
  }
  for (i=0; i<IFOdata->timeModelhPlus->data->length; ++i){
    IFOdata->timeModelhPlus->data->data[i]  = 0.0;
    IFOdata->timeModelhCross->data->data[i] = 0.0;
  }
  IFOdata->modelDomain = LAL_SIM_DOMAIN_TIME;
  return;
}



/* ============ LAL template wrapper function: ========== */


REAL8 fLow2fStart(REAL8 fLow, INT4 ampOrder, INT4 approximant)
/*  Compute the minimum frequency for waveform generation */
/*  using amplitude orders above Newtonian.  The waveform */
/*  generator turns on all orders at the orbital          */
/*  associated with fMin, so information from higher      */
/*  orders is not included at fLow unless fMin is         */
/*  sufficiently low.                                     */
{
  if (ampOrder == -1) {
      if (approximant == SpinTaylorT2 || approximant == SpinTaylorT4)
          ampOrder = MAX_PRECESSING_AMP_PN_ORDER;
      else
          ampOrder = MAX_NONPRECESSING_AMP_PN_ORDER;
  }

    REAL8 fStart;
    fStart = fLow * 2./(ampOrder+2);
    return fStart;
}

void LALInferenceTemplateROQ(LALInferenceIFOData *IFOdata)
{
  REAL8 mc;
  REAL8 m1, m2;
  REAL8 *m1_p,*m2_p;
  
  if(LALInferenceCheckVariable(IFOdata->modelParams,"chirpmass"))
  {
    mc  = *(REAL8*) LALInferenceGetVariable(IFOdata->modelParams, "chirpmass");
    if (LALInferenceCheckVariable(IFOdata->modelParams,"asym_massratio")) {
      REAL8 q = *(REAL8 *)LALInferenceGetVariable(IFOdata->modelParams,"asym_massratio");
      q2masses(mc, q, &m1, &m2);
    } else {
      REAL8 eta = *(REAL8*) LALInferenceGetVariable(IFOdata->modelParams, "massratio");
      mc2masses(mc, eta, &m1, &m2);
    }
  }
  else if((m1_p=(REAL8 *)LALInferenceGetVariable(IFOdata->modelParams, "mass1")) && (m2_p=(REAL8 *)LALInferenceGetVariable(IFOdata->modelParams, "mass2")))
  {
    m1=*m1_p;
    m2=*m2_p;
  }
  else
  {
    fprintf(stderr,"No mass parameters found!");
    exit(0);
  }
  
  const REAL8 phic = *(REAL8*) LALInferenceGetVariable(IFOdata->modelParams, "phase");
  const REAL8 m = m1 + m2;
  const REAL8 m_sec = m * LAL_MTSUN_SI;  /* total mass in seconds */
  const REAL8 eta = m1 * m2 / (m * m);
  const REAL8 etap2 = eta * eta;
  const REAL8 etap3 = etap2 * eta;
  const REAL8 piM = LAL_PI * m_sec;
  const REAL8 mSevenBySix = -7./6.;
  //const REAL8 vISCO = 1. / sqrt(6.);
  const REAL8 r = 10e6*LAL_PC_SI;
  REAL8 v0 = cbrt(piM * IFOdata->fLow);
  REAL8 logv0 = log(v0);
  REAL8 shft, amp0;//, f_max;
  REAL8 psiNewt, psi2, psi3, psi4, psi5, psi6, psi6L, psi7, psi3S, psi4S, psi5S;
  REAL8 eta_fac = -113. + 76. * eta;
  REAL8 chi=0; //NOTE: chi isn't used here yet, so we just set it to zero
  gsl_complex h_i;
  //LIGOTimeGPS tStart = {0, 0};
  
  //XLALGPSAdd(&tStart, -1 / deltaF);  /* coalesce at t=0 */
  
  /* extrinsic parameters */
  amp0 = -pow(m_sec, 5./6.) * sqrt(5.*eta / 24.) / (Pi_p2by3 * r / LAL_C_SI);
  shft = 0;//LAL_TWOPI * (tStart.gpsSeconds + 1e-9 * tStart.gpsNanoSeconds);
  
  /* spin terms in the amplitude and phase (in terms of the reduced
   * spin parameter */
  psi3S = 113.*chi/3.;
  psi4S = 63845.*(-81. + 4.*eta)*chi*chi/(8. * eta_fac * eta_fac);
  psi5S = -565.*(-146597. + 135856.*eta + 17136.*etap2)*chi/(2268.*eta_fac);
  
  /* coefficients of the phase at PN orders from 0 to 3.5PN */
  psiNewt = 3./(128.*eta);
  psi2 = 3715./756. + 55.*eta/9.;
  psi3 = psi3S - 16.*LAL_PI;
  psi4 = 15293365./508032. + 27145.*eta/504. + 3085.*eta*eta/72. + psi4S;
  psi5 = (38645.*LAL_PI/756. - 65.*LAL_PI*eta/9. + psi5S);
  psi6 = 11583231236531./4694215680. - (640.*Pi_p2)/3. - (6848.*LAL_GAMMA)/21.
  + (-5162.983708047263 + 2255.*Pi_p2/12.)*eta
  + (76055.*etap2)/1728. - (127825.*etap3)/1296.;
  psi6L = -6848./21.;
  psi7 = (77096675.*LAL_PI)/254016. + (378515.*LAL_PI*eta)/1512.
  - (74045.*LAL_PI*eta*eta)/756.;
  
  for (unsigned int i = 0; i < IFOdata->roqData->frequencyNodes->size; i++) {
    /* fourier frequency corresponding to this bin */
    const REAL8 f = gsl_vector_get(IFOdata->roqData->frequencyNodes, i);
    const REAL8 v3 = piM*f;
    
    /* PN expansion parameter */
    REAL8 v, v2, v4, v5, v6, v7, logv, Psi, amp;
    v = cbrt(v3);
    v2 = v*v; v4 = v3*v; v5 = v4*v; v6 = v3*v3; v7 = v6*v;
    logv = log(v);
    
    /* compute the phase and amplitude */
    Psi = psiNewt / v5 * (1.
                          + psi2 * v2 + psi3 * v3 + psi4 * v4
                          + psi5 * v5 * (1. + 3. * (logv - logv0))
                          + (psi6 + psi6L * (log4 + logv)) * v6 + psi7 * v7);
    
    amp = amp0 * pow(f, mSevenBySix);
    
    GSL_SET_COMPLEX(&h_i, amp * cos(Psi + shft * f - 2.*phic - LAL_PI_4), amp * sin(Psi + shft * f - 2.*phic - LAL_PI_4));
    
    gsl_vector_complex_set(IFOdata->roqData->hplus, i, h_i);
    
  }
  
  return;
}


void LALInferenceTemplatePSTRD(LALInferenceIFOData *IFOdata)

/**
 * Template function for PhenSpinTaylorRingDown waveforms.
 * THIS HAS NOT BEEN TESTED!
 */
{
  static LALStatus status;
  memset(&status,0,sizeof(LALStatus));
  InspiralTemplate template;
  memset(&template,0,sizeof(InspiralTemplate));
  UINT4 idx=0;
	
  /* spin variables still need to be initialised */
  double a_spin1=0.		;
  double theta_spin1=0.	;
  double phi_spin1=0.	;
	
  double a_spin2=0.	;
  double theta_spin2=0.	;
  double phi_spin2=0.	;
	
  /* spin variables still need to be initialised */	
	
  /* spin variables still need to be initialised */
  if (LALInferenceCheckVariable(IFOdata->modelParams, "a_spin1")){		
    a_spin1 = *(REAL8*) LALInferenceGetVariable(IFOdata->modelParams, "a_spin1");
  }
	
  if (LALInferenceCheckVariable(IFOdata->modelParams, "theta_spin1")){
    theta_spin1	= *(REAL8*) LALInferenceGetVariable(IFOdata->modelParams, "theta_spin1");
  }
	
  if (LALInferenceCheckVariable(IFOdata->modelParams, "phi_spin1")){
    phi_spin1= *(REAL8*) LALInferenceGetVariable(IFOdata->modelParams, "phi_spin1");
  }
	
  if (LALInferenceCheckVariable(IFOdata->modelParams, "a_spin2")){		
    a_spin2 = *(REAL8*) LALInferenceGetVariable(IFOdata->modelParams, "a_spin2");
  }
	
  if (LALInferenceCheckVariable(IFOdata->modelParams, "theta_spin2")){
    theta_spin2	= *(REAL8*) LALInferenceGetVariable(IFOdata->modelParams, "theta_spin2");
  }
	
  if (LALInferenceCheckVariable(IFOdata->modelParams, "phi_spin2")){
    phi_spin2= *(REAL8*) LALInferenceGetVariable(IFOdata->modelParams, "phi_spin2");
  }
	
  //double distance = *(REAL8*) LALInferenceGetVariable(IFOdata->modelParams,"logdistance");
  //template.distance = exp(distance)*LAL_PC_SI*1.e6;  

  /* spin variables still need to be initialised */
	
  //double mc       = *(REAL8*) LALInferenceGetVariable(IFOdata->modelParams, "chirpmass");
  double logmc = *(REAL8*) LALInferenceGetVariable(IFOdata->modelParams, "logmc");
  double mc = exp(logmc);
  double phi      = *(REAL8*) LALInferenceGetVariable(IFOdata->modelParams, "phase");       /* here: startPhase !! */
  double iota     = *(REAL8*) LALInferenceGetVariable(IFOdata->modelParams, "inclination");

  double eta;	
  if (LALInferenceCheckVariable(IFOdata->modelParams,"asym_massratio")) {
    double q = *(REAL8 *)LALInferenceGetVariable(IFOdata->modelParams,"asym_massratio");
    q2eta(q, &eta);
  }
  else
    eta = *(REAL8*) LALInferenceGetVariable(IFOdata->modelParams, "massratio");
	
  REAL8 mtot=mc/pow(eta,3./5.);	
	
  /* fill the template structure */
  //double distance = *(REAL8*) LALInferenceGetVariable(IFOdata->modelParams,"logdistance");
  template.spin1[0]=a_spin1*sin(theta_spin1)*cos(phi_spin1);
  template.spin1[1]=a_spin1*sin(theta_spin1)*sin(phi_spin1);
  template.spin1[2]=a_spin1*cos(theta_spin1); 
  template.spin2[0]=a_spin2*sin(theta_spin2)*cos(phi_spin2);
  template.spin2[1]=a_spin2*sin(theta_spin2)*sin(phi_spin2);
  template.spin2[2]=a_spin2*cos(theta_spin2);
  template.totalMass = mtot;
  template.eta = eta;
  template.massChoice = totalMassAndEta;
  template.tSampling = 1./IFOdata->timeData->deltaT;
  template.fCutoff = 0.5/IFOdata->timeData->deltaT-1.0;
  template.nStartPad = 0;
  template.nEndPad =0;
  template.startPhase = phi;
  template.startTime = 0.0;
  template.ieta = 1;
  template.inclination=iota;
  //template.distance = exp(distance)*LAL_PC_SI*1.e6;
  template.distance = LAL_PC_SI*1.e6;
  int order = *(INT4*) LALInferenceGetVariable(IFOdata->modelParams, "LAL_PNORDER");
  template.order= (LALPNOrder) order; //check order is set correctly
  if (LALInferenceCheckVariable(IFOdata->modelParams, "LAL_APPROXIMANT")){
    template.approximant = *(Approximant*) LALInferenceGetVariable(IFOdata->modelParams, "LAL_APPROXIMANT");
    if(template.approximant!=PhenSpinTaylorRD) {
      XLALPrintError("Error, LALInferenceTemplatePSTRD can only use PhenSpinTaylorRD approximant!");
      XLAL_ERROR_VOID(XLAL_EDATA);
    }
  }
	
  /* Check if fLow is a model parameter, otherwise use data structure definition */
  if(LALInferenceCheckVariable(IFOdata->modelParams, "fLow"))
    template.fLower = *(REAL8*) LALInferenceGetVariable(IFOdata->modelParams, "fLow");
  else
    template.fLower = IFOdata->fLow;	

  template.next = NULL;
  template.fine = NULL;
  int UNUSED errnum;
  XLAL_TRY(LALInspiralParameterCalc(&status,&template),errnum);
	
  REAL4Vector *hPlus = XLALCreateREAL4Vector(IFOdata->timeModelhPlus->data->length);
  REAL4Vector *hCross = XLALCreateREAL4Vector(IFOdata->timeModelhCross->data->length);
	
  XLAL_TRY(LALPSpinInspiralRDTemplates(&status,hPlus,hCross,&template),errnum);

  //REAL4 WinNorm = sqrt(IFOdata->window->sumofsquares/IFOdata->window->data->length);
  for(idx=0;idx<hPlus->length;idx++) IFOdata->timeModelhPlus->data->data[idx]= (REAL8)hPlus->data[idx];
  for(idx=0;idx<hCross->length;idx++) IFOdata->timeModelhCross->data->data[idx]= (REAL8)hCross->data[idx];
  //for(idx=0;idx<hPlus->length;idx++) IFOdata->timeModelhPlus->data->data[idx]*=IFOdata->window->data->data[idx]/WinNorm;
  //for(idx=0;idx<hCross->length;idx++) IFOdata->timeModelhCross->data->data[idx]*=IFOdata->window->data->data[idx]/WinNorm;

  XLALDestroyREAL4Vector(hPlus);
  XLALDestroyREAL4Vector(hCross);

  //executeFT(LALIFOData *IFOdata); //for phenspin we need to transform each of the states separately so i think you can do it with this function, but can you check just incase

  //XLALREAL8TimeFreqFFT(IFOdata->freqModelhPlus, IFOdata->timeModelhPlus, IFOdata->timeToFreqFFTPlan);
  //XLALREAL8TimeFreqFFT(IFOdata->freqModelhCross, IFOdata->timeModelhCross, IFOdata->timeToFreqFFTPlan);
  //for(idx=0;idx<hPlus->length;idx++) fprintf(stderr,"%12.6e\t %12.6ei\n",IFOdata->freqModelhCross->data->data[idx].re, IFOdata->freqModelhCross->data->data[idx].im);	
  //IFOdata->modelDomain = LAL_SIM_DOMAIN_FREQUENCY;

  /*	for(idx=0;idx<IFOdata->timeModelhPlus->data->data[idx];idx++){
	IFOdata->freqModelhPlus->data->data[idx].re*=IFOdata->timeData->deltaT;
	IFOdata->freqModelhPlus->data->data[idx].im*=IFOdata->timeData->deltaT;
	IFOdata->freqModelhCross->data->data[idx].re*=IFOdata->timeData->deltaT;
	IFOdata->freqModelhCross->data->data[idx].im*=IFOdata->timeData->deltaT;
	}
  */		
  double tc       = IFOdata->epoch.gpsSeconds + 1.e-9*IFOdata->epoch.gpsNanoSeconds + template.tC;
  LALInferenceSetVariable(IFOdata->modelParams, "time", &tc);

	
  return;
}


void LALInferenceTemplateLAL(LALInferenceIFOData *IFOdata)
/*************************************************************************************************/
/* Wrapper function to call LAL functions for waveform generation.                               */
/* Will always return frequency-domain templates (numerically FT'ed                              */
/* in case the LAL function returns time-domain).                                                */
/* * * * * * * * * * * * * * * * * * * * * * * * * * * * * * * * * * * * * * * * * * * * * * * * */
/* Required (`IFOdata->modelParams') parameters are:                                             */
/*   - "chirpmass"        (REAL8,units of solar masses)                                          */
/*   - "massratio"        (symmetric mass ratio:  0 < eta <= 0.25, REAL8) <or asym_massratio>    */
/*   - "asym_massratio"   (asymmetric mass ratio:  0 < q <= 1.0, REAL8)   <or massratio>         */
/*   - "phase"            (here: 'startPhase', not coalescence phase; REAL8, radians)            */
/*   - "time"             (coalescence time, or equivalent/analog/similar; REAL8, GPS sec.)      */
/*   - "inclination"      (inclination angle, REAL8, radians)                                    */
/*   - "LAL_APPROXIMANT"  (INT4 value corresponding to `enum approximant' definition             */
/*                         in `LALInspiral.h'.                                                   */
/*                         Templates that (seem to) work by now are:                             */
/*                         TaylorF2, TaylorT1, TaylorT2, TaylorT3, BCV, IMRPhenomA, EOB, EOBNR)  */
/*   - "LAL_PNORDER"      (INT4 value corresponding to `enum LALPNOrder' definition              */
/*                         in `LALInspiral.h'.)                                                  */
/* * * * * * * * * * * * * * * * * * * * * * * * * * * * * * * * * * * * * * * * * * * * * * * * */
/* 'problematic' templates are:                                                                  */
/*  - Taylor F1 :  returns with error ("Maximum iterations exceeded")                            */
/*  - Taylor T2 :  fails at low mass (error: "Attempting to write beyond the end of vector")     */
/*  - Taylor T4 :  funny scaling, ~ 16 orders of magnitude too large                             */
/*  - EOBNR     :  fails for low masses (e.g.: mc=3, eta=0.24)                                   */
/*  - BCV       :  amplitude is "arbitrary" (as stated in documentation)                         */
/*                                                                                               */
/*************************************************************************************************/
{
  static LALStatus status;
  memset(&status,0,sizeof(status));

  static InspiralTemplate params;
  static REAL4Vector *LALSignal=NULL;
  UINT4 n;
  unsigned long i,j, jmax=0;
  double pj, pmax, pleft, pright;
  double m1,m2,mc,eta,q;
  /* Prefer m1 and m2 if available (i.e. for injection template) */
  if(LALInferenceCheckVariable(IFOdata->modelParams,"mass1")&&LALInferenceCheckVariable(IFOdata->modelParams,"mass2"))
    {
      m1=*(REAL8 *)LALInferenceGetVariable(IFOdata->modelParams,"mass1");
      m2=*(REAL8 *)LALInferenceGetVariable(IFOdata->modelParams,"mass2");
      eta=m1*m2/((m1+m2)*(m1+m2));
      mc=pow(eta , 0.6)*(m1+m2);
    }
  else
    {
      if (LALInferenceCheckVariable(IFOdata->modelParams,"asym_massratio")) {
        q = *(REAL8 *)LALInferenceGetVariable(IFOdata->modelParams,"asym_massratio");
        q2eta(q, &eta);
      }
      else
        eta = *(REAL8*) LALInferenceGetVariable(IFOdata->modelParams, "massratio");
      mc       = *(REAL8*) LALInferenceGetVariable(IFOdata->modelParams, "chirpmass");
      mc2masses(mc, eta, &m1, &m2);
    }
  double phi      = *(REAL8*) LALInferenceGetVariable(IFOdata->modelParams, "phase");       /* here: startPhase !! */
  double tc       = *(REAL8*) LALInferenceGetVariable(IFOdata->modelParams, "time");
  double iota     = *(REAL8*) LALInferenceGetVariable(IFOdata->modelParams, "inclination");
  double spin1    = 0.0;
  double spin2    = 0.0;
  /* Just two spins specified - assume they are the z-components */
  if (LALInferenceCheckVariable(IFOdata->modelParams, "spin1")){
    spin1 =  *(REAL8*) LALInferenceGetVariable(IFOdata->modelParams, "spin1");
    params.spin1[2]=spin1;
  }
  if (LALInferenceCheckVariable(IFOdata->modelParams, "spin2")) {
    spin2 =  *(REAL8*) LALInferenceGetVariable(IFOdata->modelParams, "spin2");
    params.spin2[2]=spin2;
  }
  
  if(LALInferenceCheckVariable(IFOdata->modelParams,"a_spin1")&&LALInferenceCheckVariable(IFOdata->modelParams,"theta_spin1")&&LALInferenceCheckVariable(IFOdata->modelParams,"phi_spin1"))
    {
      REAL8 theta=*(REAL8 *)LALInferenceGetVariable(IFOdata->modelParams,"theta_spin1");
      REAL8 phi_spin=*(REAL8 *)LALInferenceGetVariable(IFOdata->modelParams,"phi_spin1");
      REAL8 a=*(REAL8 *)LALInferenceGetVariable(IFOdata->modelParams,"a_spin1");
      params.spin1[0]=a*sin(theta)*cos(phi_spin);
      params.spin1[1]=a*sin(theta)*sin(phi_spin);
      params.spin1[2]=a*cos(theta);
    }
  if(LALInferenceCheckVariable(IFOdata->modelParams,"a_spin2")&&LALInferenceCheckVariable(IFOdata->modelParams,"theta_spin2")&&LALInferenceCheckVariable(IFOdata->modelParams,"phi_spin2"))
    {
      REAL8 theta=*(REAL8 *)LALInferenceGetVariable(IFOdata->modelParams,"theta_spin2");
      REAL8 phi_spin=*(REAL8 *)LALInferenceGetVariable(IFOdata->modelParams,"phi_spin2");
      REAL8 a=*(REAL8 *)LALInferenceGetVariable(IFOdata->modelParams,"a_spin2");
      params.spin2[0]=a*sin(theta)*cos(phi_spin);
      params.spin2[1]=a*sin(theta)*sin(phi_spin);
      params.spin2[2]=a*cos(theta);
    }


  int approximant=0, order=0;
  int FDomain;    /* (denotes domain of the _LAL_ template!) */
  double chirptime, deltaT;
  double plusCoef  = -0.5 * (1.0 + pow(cos(iota),2.0));
  double crossCoef = cos(iota);//was   crossCoef = (-1.0*cos(iota));, change iota to -iota+Pi to match HW injection definitions.
  double instant;
  int forceTimeLocation;
  double twopit, f, deltaF, re, im, templateReal, templateImag;
  double fLow;

  if (LALInferenceCheckVariable(IFOdata->modelParams, "LAL_APPROXIMANT"))
    approximant = *(INT4*) LALInferenceGetVariable(IFOdata->modelParams, "LAL_APPROXIMANT");
  else {
    XLALPrintError(" ERROR in templateLAL(): (INT4) \"LAL_APPROXIMANT\" parameter not provided!\n");
    XLAL_ERROR_VOID(XLAL_EDATA);
  }

  if (LALInferenceCheckVariable(IFOdata->modelParams, "LAL_PNORDER"))
    order = *(INT4*) LALInferenceGetVariable(IFOdata->modelParams, "LAL_PNORDER");
  else {
    XLALPrintError(" ERROR in templateLAL(): (INT4) \"LAL_PNORDER\" parameter not provided!\n");
    XLAL_ERROR_VOID(XLAL_EDATA);
  }

  /*fprintf(stdout, " templateLAL() - approximant = %d,  PN order = %d\n", approximant, order);*/

  /* little consistency check (otherwise no output without warning): */
  if (((approximant==EOBNR) || (approximant==EOB)) && (order!=LAL_PNORDER_PSEUDO_FOUR)) {
    XLALPrintError(" ERROR in templateLAL(): \"EOB\" and \"EOBNR\" templates require \"LAL_PNORDER_PSEUDO_FOUR\" PN order!\n");  
    XLAL_ERROR_VOID(XLAL_EDATA);
  }
    
  if (IFOdata->timeData==NULL) {
    XLALPrintError(" ERROR in templateLAL(): encountered unallocated 'timeData'.\n");
    XLAL_ERROR_VOID(XLAL_EDATA);
  }
  if ((IFOdata->freqModelhPlus==NULL) || (IFOdata->freqModelhCross==NULL)) {
    XLALPrintError(" ERROR in templateLAL(): encountered unallocated 'freqModelhPlus/-Cross'.\n");
    XLAL_ERROR_VOID(XLAL_EDATA);
  }
  deltaT = IFOdata->timeData->deltaT;

  /* Check if fLow is a model parameter, otherwise use data structure definition */
  if(LALInferenceCheckVariable(IFOdata->modelParams, "fLow"))
    fLow = *(REAL8*) LALInferenceGetVariable(IFOdata->modelParams, "fLow");
  else
    fLow = IFOdata->fLow;	
  
  params.OmegaS      = 0.0;     /* (?) */
  params.Theta       = 0.0;     /* (?) */
  /* params.Zeta2    = 0.0; */  /* (?) */
  params.ieta        = 1; 
  params.nStartPad   = 0;
  params.nEndPad     = 0;
  params.massChoice  = m1Andm2;
  params.approximant = (Approximant) approximant;  /*  TaylorT1, ...   */
  params.order       = (LALPNOrder) order;        /*  Newtonian, ...  */
  params.fLower      = fLow * 0.9;
  params.fCutoff     = (IFOdata->freqData->data->length-1) * IFOdata->freqData->deltaF;  /* (Nyquist freq.) */
  params.tSampling   = 1.0 / deltaT;
  params.startTime   = 0.0;

  /* actual inspiral parameters: */
  params.mass1       = m1;
  params.mass2       = m2;
  params.startPhase  = phi;
  if ((params.approximant == EOB) 
      || (params.approximant == EOBNR)
      || (params.approximant == TaylorT3)
      || (params.approximant == IMRPhenomA)
      || (params.approximant == TaylorF2RedSpin))
    params.distance  = LAL_PC_SI * 1.0e6;        /* distance (1 Mpc) in units of metres */
  else if ((params.approximant == TaylorT1)
           || (params.approximant == TaylorT2)
           || (params.approximant == PadeT1)
           || (params.approximant == TaylorF1)
           || (params.approximant == TaylorF2)
           || (params.approximant == PadeF1)
           || (params.approximant == BCV))
    params.distance  = 1.0;                                          /* distance in Mpc */
  else                                                     
    params.distance  = LAL_PC_SI * 1.0e6 / ((double) LAL_C_SI);  /* distance in seconds */

  /* ensure proper "fCutoff" setting: */
  if (params.fCutoff >= 0.5*params.tSampling)
    params.fCutoff = 0.5*params.tSampling - 0.5*IFOdata->freqData->deltaF;
  if (! (params.tSampling > 2.0*params.fCutoff)){
    fprintf(stderr," ERROR in templateLAL(): 'LALInspiralSetup()' (called within 'LALInspiralWavelength()')\n");
    fprintf(stderr,"                         requires (tSampling > 2 x fCutoff) !!\n");
    fprintf(stderr," (settings are:  tSampling = %f s,  fCutoff = %f Hz)  \n", params.tSampling, params.fCutoff);
    exit(1);
  }

  /* ensure compatible sampling rate: */
  if ((params.approximant == EOBNR)
      && (fmod(log((double)params.tSampling)/log(2.0),1.0) != 0.0)) {
    fprintf(stderr, " ERROR in templateLAL(): \"EOBNR\" templates require power-of-two sampling rates!\n");
    fprintf(stderr, "                         (params.tSampling = %f Hz)\n", params.tSampling);
    exit(1);
  }

  /* compute other elements of `params', check out the `.tC' value, */
  /* shift the start time to match the coalescence time,            */
  /* and eventually re-do parameter calculations:                   */
  /* Reset errno. */

  LALInspiralParameterCalc(&status, &params);
  chirptime = params.tC;
  if ((params.approximant != TaylorF2) && (params.approximant != TaylorF2RedSpin) && (params.approximant != BCV)) {
    params.startTime = (tc - XLALGPSGetREAL8(&IFOdata->timeData->epoch)) - chirptime;
    LALInspiralParameterCalc(&status, &params); /* (re-calculation necessary? probably not...) */
  }

  if (params.approximant == TaylorF2 || params.approximant == TaylorF2RedSpin) {	
    expnCoeffs ak;
    expnFunc expnFunction;
    memset(&ak,0,sizeof(expnCoeffs));
    /* Calculate the time of ISCO (v = 6^(-1/2) ) */
    LALInspiralSetup(&status,&ak,&params);
    LALInspiralChooseModel(&status,&expnFunction,&ak,&params);
    chirptime=ak.tn;
  }

  /* compute "params.signalAmplitude" slot: */
  LALInspiralRestrictedAmplitude(&status, &params);

  /* figure out inspiral length & set `n': */
  /* LALInspiralWaveLength(&status, &n, params); */
  n = IFOdata->timeData->data->length;

  /* domain of LAL template as returned by LAL function: */
  FDomain = ((params.approximant == TaylorF1)
             || (params.approximant == TaylorF2)
             || (params.approximant == TaylorF2RedSpin)
             || (params.approximant == PadeF1)
             || (params.approximant == BCV));
  if (FDomain && (n % 2 != 0)){
    fprintf(stderr, " ERROR in templateLAL(): frequency-domain LAL waveforms require even number of samples!\n");
    fprintf(stderr, "                         (N = IFOdata->timeData->data->length = %d)\n", n);
    exit(1);
  }

  /* allocate (temporary) waveform vector: */
  LALCreateVector(&status, &LALSignal, n);
  
  /*--  ACTUAL WAVEFORM COMPUTATION:  --*/
  /* Catch any previous errors */
  if (status.statusCode != 0) {
    fprintf(stderr, " ERROR in templateLAL(): encountered non-zero status code.\n");
    fprintf(stderr, " Template parameters:\n");
    LALInferencePrintVariables(IFOdata->modelParams);
    fprintf(stderr, " LAL Status:\n");
    REPORTSTATUS(&status);
    exit(1);
  }

  /* Check for the Integration overflow error and work around it */
  if(XLALGetBaseErrno() == XLAL_EMAXITER )
    {
      XLALPrintError("Template generation failed!");
      if(LALSignal)     LALDestroyVector(&status, &LALSignal);                                                                                                                  
      XLAL_ERROR_VOID(XLAL_FAILURE);
    }

  memset(LALSignal->data,0,LALSignal->length*sizeof(LALSignal->data[0]));

  
  if (params.fCutoff >= 0.5*params.tSampling)
    params.fCutoff = 0.5*params.tSampling - 0.5*IFOdata->freqData->deltaF; //should not be needed.
  
  // lal_errhandler = LAL_ERR_RTRN;
  // REPORTSTATUS(&status); 
  LALInspiralWave(&status, LALSignal, &params);
  // REPORTSTATUS(&status); 
  // lal_errhandler = LAL_ERR_DFLT; 
  if (status.statusCode != 0) {
    fprintf(stderr, "\n ERROR in templateLAL(): \"LALInspiralWave()\" call returned with non-zero status.\n");
    fprintf(stderr, " Template parameters:\n");
    LALInferencePrintVariables(IFOdata->modelParams);
    fprintf(stderr, " LAL Status:\n");
    REPORTSTATUS(&status);
    exit(1);
  }

  if (! FDomain) {   /*  (LAL function returns TIME-DOMAIN template)       */
    IFOdata->modelDomain = LAL_SIM_DOMAIN_TIME;

    /* copy over, normalise: */
    for (i=0; i<n; ++i) {
      IFOdata->timeModelhPlus->data->data[i]  = LALSignal->data[i];
      IFOdata->timeModelhCross->data->data[i] = 0.0;  /* (no cross waveform) */
    }
    LALDestroyVector(&status, &LALSignal);
    /* apply window & execute FT of plus component: */
    if (IFOdata->window==NULL) {
      XLALPrintError(" ERROR in templateLAL(): ran into uninitialized 'IFOdata->window'.\n");
      XLAL_ERROR_VOID(XLAL_EFAULT);
    }
    XLALDDVectorMultiply(IFOdata->timeModelhPlus->data, IFOdata->timeModelhPlus->data, IFOdata->window->data);
    if (IFOdata->timeToFreqFFTPlan==NULL) {
      XLALPrintError(" ERROR in templateLAL(): ran into uninitialized 'IFOdata->timeToFreqFFTPlan'.\n");
      XLAL_ERROR_VOID(XLAL_EFAULT);
    }
    XLALREAL8TimeFreqFFT(IFOdata->freqModelhPlus, IFOdata->timeModelhPlus, IFOdata->timeToFreqFFTPlan);
    /* Normalise by RMS of window (same as injections and data) */
    REAL8 WinNorm=sqrt(IFOdata->window->sumofsquares/IFOdata->window->data->length);
    for(i=0;i<IFOdata->freqModelhPlus->data->length;i++) {
      IFOdata->freqModelhPlus->data->data[i].real_FIXME/=WinNorm;
      IFOdata->freqModelhPlus->data->data[i].imag_FIXME/=WinNorm;
    }
  }  
  else
    {             /*  (LAL function returns FREQUENCY-DOMAIN template)  */
      IFOdata->modelDomain = LAL_SIM_DOMAIN_FREQUENCY;

      /* copy over: */
      IFOdata->freqModelhPlus->data->data[0].real_FIXME = ((REAL8) LALSignal->data[0]);
      IFOdata->freqModelhPlus->data->data[0].imag_FIXME = 0.0;
      for (i=1; i<IFOdata->freqModelhPlus->data->length-1; ++i) {
	IFOdata->freqModelhPlus->data->data[i].real_FIXME = ((REAL8) LALSignal->data[i]);
	IFOdata->freqModelhPlus->data->data[i].imag_FIXME = ((REAL8) LALSignal->data[n-i]);
      }
      IFOdata->freqModelhPlus->data->data[IFOdata->freqModelhPlus->data->length-1].real_FIXME = LALSignal->data[IFOdata->freqModelhPlus->data->length-1];
      IFOdata->freqModelhPlus->data->data[IFOdata->freqModelhPlus->data->length-1].imag_FIXME = 0.0;
      LALDestroyVector(&status, &LALSignal);
      /* nomalise (apply same scaling as in XLALREAL8TimeFreqFFT()") : */
      for (i=0; i<IFOdata->freqModelhPlus->data->length; ++i) {
	IFOdata->freqModelhPlus->data->data[i].real_FIXME *= ((REAL8) n) * deltaT;
	IFOdata->freqModelhPlus->data->data[i].imag_FIXME *= ((REAL8) n) * deltaT;
      }
      if(LALInferenceCheckVariable(IFOdata->modelParams, "ppealpha") && LALInferenceCheckVariable(IFOdata->modelParams, "ppeuppera") &&
	 LALInferenceCheckVariable(IFOdata->modelParams, "ppelowera") && LALInferenceCheckVariable(IFOdata->modelParams, "ppebeta") &&
	 LALInferenceCheckVariable(IFOdata->modelParams, "ppeupperb") && LALInferenceCheckVariable(IFOdata->modelParams, "ppelowerb")){
      
	REAL8 alpha, A, a, beta, B, b, ppE_amp, ppE_phase, cos_ppE_phase, sin_ppE_phase;
	alpha =  *(REAL8*) LALInferenceGetVariable(IFOdata->modelParams, "ppealpha");
	A     =  *(REAL8*) LALInferenceGetVariable(IFOdata->modelParams, "ppeuppera");
	a     =  *(REAL8*) LALInferenceGetVariable(IFOdata->modelParams, "ppelowera");
	beta  =  *(REAL8*) LALInferenceGetVariable(IFOdata->modelParams, "ppebeta");
	B     =  *(REAL8*) LALInferenceGetVariable(IFOdata->modelParams, "ppeupperb");
	b     =  *(REAL8*) LALInferenceGetVariable(IFOdata->modelParams, "ppelowerb");
      
	for (i=0; i<IFOdata->freqModelhPlus->data->length; ++i) {
	  ppE_amp = 1.0+alpha*pow(4.0*eta,A)*pow(LAL_PI*mc*(fLow*0.9 + ((REAL8) i)*IFOdata->freqData->deltaF),a);
	  ppE_phase = beta*pow(4.0*eta,B)*pow(LAL_PI*mc*(fLow*0.9 + ((REAL8) i)*IFOdata->freqData->deltaF),b);
	  cos_ppE_phase = cos(ppE_phase);
	  sin_ppE_phase = sin(ppE_phase);
      
	  IFOdata->freqModelhPlus->data->data[i].real_FIXME = (ppE_amp)*(creal(IFOdata->freqModelhPlus->data->data[i])*cos_ppE_phase-cimag(IFOdata->freqModelhPlus->data->data[i])*sin_ppE_phase);
	  IFOdata->freqModelhPlus->data->data[i].imag_FIXME = (ppE_amp)*(creal(IFOdata->freqModelhPlus->data->data[i])*sin_ppE_phase+cimag(IFOdata->freqModelhPlus->data->data[i])*cos_ppE_phase);
	}
      }
    }

  /* (now frequency-domain plus-waveform has been computed, either directly or via FFT)   */

  /*  cross waveform is "i x plus" :  */
  for (i=1; i<IFOdata->freqModelhCross->data->length-1; ++i) {
    IFOdata->freqModelhCross->data->data[i].real_FIXME = -cimag(IFOdata->freqModelhPlus->data->data[i]);
    IFOdata->freqModelhCross->data->data[i].imag_FIXME = creal(IFOdata->freqModelhPlus->data->data[i]);
    // consider inclination angle's effect:
    IFOdata->freqModelhPlus->data->data[i].real_FIXME  *= plusCoef;
    IFOdata->freqModelhPlus->data->data[i].imag_FIXME  *= plusCoef;
    IFOdata->freqModelhCross->data->data[i].real_FIXME *= crossCoef;
    IFOdata->freqModelhCross->data->data[i].imag_FIXME *= crossCoef;
  }

  /*
   * NOTE: the dirty trick here is to assume the LAL waveform to constitute
   *       the cosine chirp and then derive the corresponding sine chirp 
   *       as the orthogonal ("i x cosinechirp") waveform.
   *       In general they should not necessarily be only related 
   *       by a mere phase shift though...
   */

  /* Now...template is not (necessarily) located at specified coalescence time  */
  /* and/or we don't know even where it actually is located...                  */
  /* Figure out time location corresponding to template just computed:          */

  /* default: assume template to have correctly considered              */
  /* the supplied "params.tC" value                                     */
  /* (Roughly OK for "TaylorF1" (?), "TaylorT1", "TaylorT3", "EOB",     */
  /* "EOBNR", and "PadeT1".                                             */
  /* May still by off by tens/hundreds of milliseconds.):               */
  instant = tc;

  /* Signal simply evolved from start of template on,         */
  /* for approximately "chirptime" seconds:                   */
  if ((params.approximant == TaylorT2) 
      || (params.approximant == TaylorF2)
      || (params.approximant == TaylorF2RedSpin))
    instant = XLALGPSGetREAL8(&IFOdata->timeData->epoch) + chirptime;

  /* Coalescence happens at very end of signal template:      */
  else if (params.approximant == BCV) 
    instant = XLALGPSGetREAL8(&IFOdata->timeData->epoch) + ((double) IFOdata->timeData->data->length) * deltaT;

  /* No idea where signal lies; brute-force search for amplitude peak: */
  /* (this is time-comsuming and should be avoided where possible!!)   */
  else  if (params.approximant == IMRPhenomA) {
    /* Inv-FT back to time domain: */
    /* (admittedly, this extra FT is time-consuming not elegant...  */
    /* but might be ok given that once generated, templates may be  */
    /* re-used at different timeshifts/skylocations/etc.)           */
    LALInferenceExecuteInvFT(IFOdata);
    /* find amplitude peak & two neighbouring bins: */
    pmax = 0.0;
    for (j=0; j<IFOdata->timeModelhPlus->data->length; ++j) {
      pj = IFOdata->timeModelhPlus->data->data[j] * IFOdata->timeModelhPlus->data->data[j]
	+ IFOdata->timeModelhCross->data->data[j] * IFOdata->timeModelhCross->data->data[j];
      if (pj > pmax){
        pmax = pj;
        jmax = j;
      }
    }
    j = (jmax>0) ? jmax-1 : IFOdata->timeModelhPlus->data->length-1;
    pleft = sqrt(IFOdata->timeModelhPlus->data->data[j] * IFOdata->timeModelhPlus->data->data[j]
                 + IFOdata->timeModelhCross->data->data[j] * IFOdata->timeModelhCross->data->data[j]);
    j = (jmax<IFOdata->timeModelhPlus->data->length-1) ? jmax+1 : 0;
    pright = sqrt(IFOdata->timeModelhPlus->data->data[j] * IFOdata->timeModelhPlus->data->data[j]
                  + IFOdata->timeModelhCross->data->data[j] * IFOdata->timeModelhCross->data->data[j]);
    pmax = sqrt(pmax);
    /* do some ad-hoc corrections to ensure actually having a peak: */
    if (!((pleft<pmax) || (pright<pmax)))
      pleft = pright = pmax - 1.0;
    else if (!(pleft<pmax)) pleft = 0.5*(pmax+pright);
    else if (!(pright<pmax)) pright = 0.5*(pmax+pleft);
    /*  do a quadratic interpolation                        */
    /*  to determine peak location to sub-deltaT accuracy:  */
    instant = (pleft-pright) / (2.0*pleft-4.0*pmax+2.0*pright);
    instant = (XLALGPSGetREAL8(&IFOdata->timeData->epoch) + jmax*deltaT) + instant*deltaT;
    /* fprintf(stdout, " interpolated location: %.8f GPS sec.\n", instant); */
  }

  /* now either time-shift template or just store the time value: */
  /* (time-shifting should not be necessary in general,           */
  /* but may be neat to have for de-bugging etc.)                 */
  forceTimeLocation = 0;  /* default: zero! */
  if (instant != tc) {
    if (forceTimeLocation) { /* time-shift the frequency-domain template: */
      twopit = LAL_TWOPI * (tc - instant);
      deltaF = 1.0 / (((double)IFOdata->timeData->data->length) * deltaT);
      for (i=1; i<IFOdata->freqModelhPlus->data->length; ++i){
        f = ((double) i) * deltaF;
        /* real & imag parts of  exp(-2*pi*i*f*deltaT): */
        re = cos(twopit * f);
        im = - sin(twopit * f);
        templateReal = creal(IFOdata->freqModelhPlus->data->data[i]);
        templateImag = cimag(IFOdata->freqModelhPlus->data->data[i]);
        IFOdata->freqModelhPlus->data->data[i].real_FIXME = templateReal*re - templateImag*im;
        IFOdata->freqModelhPlus->data->data[i].imag_FIXME = templateReal*im + templateImag*re;
        templateReal = creal(IFOdata->freqModelhCross->data->data[i]);
        templateImag = cimag(IFOdata->freqModelhCross->data->data[i]);
        IFOdata->freqModelhCross->data->data[i].real_FIXME = templateReal*re - templateImag*im;
        IFOdata->freqModelhCross->data->data[i].imag_FIXME = templateReal*im + templateImag*re;
      }
    }
    else {
      /* write template (time axis) location in "->modelParams" so that     */
      /* template corresponds to stored parameter values                    */
      /* and other functions may time-shift template to where they want it: */
      LALInferenceSetVariable(IFOdata->modelParams, "time", &instant);
    }
  }

  IFOdata->modelDomain = LAL_SIM_DOMAIN_FREQUENCY;
  return;
}



void LALInferenceTemplate3525TD(LALInferenceIFOData *IFOdata)
/*****************************************************************/
/* 3.5PN phase / 2.5PN amplitude time-domain inspiral templates  */
/* following                                                     */
/*   Blanchet et al. 2001   gr-qc/0104084                        */
/*   Blanchet at al. 2002   PRD 65(6):061501    gr-qc/0105099    */
/*   Blanchet at al. 2005   PRD 71(12):129902                    */
/*   Arun et al. 2004       CQG 21(15):3771                      */
/*   Arun et al. 2004       CQG 22(14):3115                      */
/*   Blanchet et al. 2004   PRL 93(9):091101                     */
/* This is basically the implementation that was also used in    */
/* the "Roever/Meyer/Guidi/Vicere/Christensen (2007)" paper      */
/* (CQG 24(19):S607).                                            */
/* * * * * * * * * * * * * * * * * * * * * * * * * * * * * * * * */
/* Formula numbers (x.xx) refer to the 2001 Blanchet paper,      */
/* numbers (xx) refer to the more recent 2002 paper.             */
/* Numbers referring to Arun et al (2004) are explicitly marked. */
/* * * * * * * * * * * * * * * * * * * * * * * * * * * * * * * * *********************************************/
/* Required (`IFOdata->modelParams') parameters are:                                                         */
/*   - "chirpmass"        (REAL8, chirp mass, in units of solar masses)                                      */
/*   - "massratio"        (REAL8, symmetric mass ratio:  0 < eta <= 0.25, dimensionless) <or asym_massratio> */
/*   - "asym_massratio"   (REAL8, asymmetric mass ratio:  0 < q <= 1.0, dimensionless)   <or massratio>      */
/*   - "phase"            (REAL8, coalescence phase, radians)                                                */
/*   - "time"             (REAL8, coalescence time, GPS seconds)                                             */
/*   - "inclination"      (REAL8, inclination angle, radians)                                                */
/*************************************************************************************************************/
{
  double mc    = *(REAL8*) LALInferenceGetVariable(IFOdata->modelParams, "chirpmass");      /* chirp mass m_c, solar masses           */
  double tc    = *(REAL8*) LALInferenceGetVariable(IFOdata->modelParams, "time");           /* coalescence time, GPS sec.             */
  double phase = *(REAL8*) LALInferenceGetVariable(IFOdata->modelParams, "phase");          /* coalescence phase, rad                 */
  double eta;                                                                               /* mass ratio eta, dimensionless          */
  if (LALInferenceCheckVariable(IFOdata->modelParams,"asym_massratio")) {
    double q = *(REAL8 *)LALInferenceGetVariable(IFOdata->modelParams,"asym_massratio");  /* asymmetric mass ratio q, dimensionless */
    q2eta(q, &eta);
  }
  else
    eta = *(REAL8*) LALInferenceGetVariable(IFOdata->modelParams, "massratio");
  double m1, m2;
  mc2masses(mc, eta, &m1, &m2);                   /* (in units of Msun) */
  double mt         = m1 + m2;
  double dmm        = (m2-m1)/mt;                 /*  = (delta m) / mt  (dimensionless) */
  double log_mt     = log(mt) + log(LAL_MSUN_SI); /* (in Kg) */
  double log_eta    = log(eta);
  double eta2       = eta * eta;
  double eta3       = eta2 * eta;
  double log_mu     = log_eta + log_mt;
  double log_omega0 = log(4.0*LAL_PI);
  double log_tau0   = 0.0;  /* = log(1.0) */
  double t, phi, psi;
  double taucoef = 3.0*log((double) LAL_C_SI)-log(5.0)-log(LAL_G_SI) + log_eta - log_mt; /*  (4.17) or (11) */
  double log_tau, tau18, tau28, tau38, tau48, tau58, tau68, tau78;
  double ci  =  cos(*(REAL8*) LALInferenceGetVariable(IFOdata->modelParams, "inclination"));
  double ci2 = ci*ci,     ci4 = ci2*ci2,   ci6 = ci4*ci2;
  double si2 = (1.0-ci2), si  = sqrt(si2), si4 = si2*si2, si5 = si4*si;
  double h_plus, h_cross;
  double Hp00, Hp05, Hp10, Hp15, Hp20, Hp25;
  double Hc00, Hc05, Hc10, Hc15, Hc20, Hc25;
  double plus10a  = (1.0/6.0)*((19.0+9.0*ci2-2.0*ci4)-eta*(19.0-11.0*ci2-6.0*ci4));   /* (6.4) */
  double plus10b  = (4.0/3.0)*si2*(1.0+ci2)*(1.0-3.0*eta);
  double plus15a  = ((57.0 + 60.0*ci2-ci4) - 2.0*eta*(49.0-12.0*ci2-ci4));            /* (6.5) */
  double plus15b  = 13.5*((73.0+40.0*ci2-9.0*ci4) - 2.0*eta*(25.0-8.0*ci2-9.0*ci4));
  double plus15c  = 312.5*(1.0-2.0*eta)*si2*(1.0+ci2);
  double plus20a  = (1.0/120.0)*((22.0+396.0*ci2+145.0*ci4-5.0*ci6)                   /* (6.6) */
				 + (5.0/3.0)*eta*(706.0-216.0*ci2-251.0*ci4+15.0*ci6)
				 -5.0*eta2*(98.0-108.0*ci2+7.0*ci4+5.0*ci6));
  double plus20b  = (2.0/15.0)*si2*((59.0+35.0*ci2-8.0*ci4)
				    -(5.0/3.0)*eta*(131.0+59.0*ci2-24.0*ci4)
				    +5.0*eta2*(21.0-3.0*ci2-8.0*ci4));
  double plus20c  = 2.025*(1.0-5.0*eta+5.0*eta2)*si4*(1.0+ci2);
  double plus20d  = (11.0+7.0*ci2+10.0*(5.0+ci2)*LAL_LN2);
  double plus20e  = 27.0*(7.0-10.0*log(1.5));
  double plus25a  = si*dmm*((1771.0/5120.0)-(1667.0/5120.0)*ci2+(217.0/9216.0)*ci4-(1.0/9216.0)*ci6
                            +eta*((681.0/256.0)+(13.0/768.0)*ci2-(35.0/768.0)*ci4+(1.0/2304.0)*ci6)
                            +eta2*(-(3451.0/9216.0)+(673.0/3072.0)*ci2-(5.0/9216.0)*ci4-(1.0/3072.0)*ci6)); /* Arun (5.9) */
  double plus25b  = LAL_PI*((19.0/3.0)+3.0*ci2-(2.0/3.0)*ci4
                            +eta*(-(16.0/3.0)+(14.0/3.0)*ci2+2.0*ci4));
  double plus25c  = si*dmm*((3537.0/1024.0)-(22977.0/5120.0)*ci2-(15309.0/5120.0)*ci4+(729.0/5120.0)*ci6
                            +eta*(-(23829.0/1280.0)+(5529.0/1280.0)*ci2+(7749.0/1280.0)*ci4-(729.0/1280.0)*ci6)
	                    +eta2*((29127.0/5120.0)-(27267.0/5120.0)*ci2-(1647.0/5120.0)*ci4+(2187.0/5120.0)*ci6));
  double plus25d  = (-(16.0/3.0)*LAL_PI*(1.0+ci2)*si2*(1.0-3.0*eta));
  double plus25e  = si*dmm*(-(108125.0/9216.0)+(40625.0/9216.0)*ci2+(83125.0/9216.0)*ci4-(15625.0/9216.0)*ci6
                            +eta*((8125.0/265.0)-(40625.0/2304.0)*ci2-(48125.0/2304.0)*ci4+(15625.0/2304.0)*ci6)
                            +eta2*(-(119375.0/9216.0)+(40625.0/3072.0)*ci2+(44375.0/9216.0)*ci4-(15625.0/3072.0)*ci6));
  double plus25f  = dmm*((117649.0/46080.0)*si5*(1.0+ci2)*(1.0-4.0*eta+3.0*eta2));
  double plus25g  = (-1.8+2.8*ci2+1.4*ci4+eta*(19.2-1.6*ci2-5.6*ci4));
  double plus25h  = si2*(1.0+ci2)*(11.2 - 32.0*LAL_LN2/3.0 - eta*(1193.0/30.0 - 32.0*LAL_LN2));

  double cross10a = (ci/3.0)*((17.0-4.0*ci2)-eta*(13.0-12.0*ci2));                    /* (6.9) */
  double cross10b = (8.0/3.0)*(1.0-3.0*eta)*ci*si2;
  double cross15a = ((63.0-5.0*ci2)-2.0*eta*(23.0-5.0*ci2));                          /* (6.10) */
  double cross15b = 13.5*((67.0-15.0*ci2)-2.0*eta*(19.0-15.0*ci2));
  double cross15c = 312.5*(1.0-2.0*eta)*si2;
  double cross20a = (ci/60.0)*((68.0+226.0*ci2-15.0*ci4)+(5.0/3.0)*eta*(572.0-490.0*ci2+45.0*ci4)
			       -5.0*eta2*(56.0-70.0*ci2+15.0*ci4));                              /* (6.11) */
  double cross20b = (4.0/15.0)*ci*si2*((55.0-12.0*ci2)-(5.0/3.0)*eta*(119.0-36.0*ci2)
				       +5.0*eta2*(17.0-12.0*ci2));
  double cross20c = 4.05*(1.0-5.0*eta+5.0*eta2)*ci*si4;
  double cross20d = 3.0+10*LAL_LN2;
  double cross20e = 9.0*(7.0-10.0*log(1.5));
  double cross25a = 1.2*si2*ci*eta;                                                   /* Arun (5.10) */
  double cross25b = ci*(2.0-4.4*ci2+eta*(-30.8+18.8*ci2));
  double cross25c = ci*si2*((-112.0/5.0 + (64.0/3.0)*LAL_LN2)+eta*(1193.0/15.0 - 64.0*LAL_LN2));
  double cross25d = si*ci*dmm*(-(913.0/7680.0)+(1891.0/11520.0)*ci2-(7.0/4608.0)*ci4
                               +eta*((1165.0/384.0)-(235.0/576.0)*ci2+(7.0/1152.0)*ci4)
                               +eta2*(-(1301.0/4608.0)+(301.0/2304.0)*ci2-(7.0/1536.0)*ci4));
  double cross25e = LAL_PI*ci*((34.0/3.0)-(8.0/3.0)*ci2-eta*((20.0/3.0)-8.0*ci2));
  double cross25f = si*ci*dmm*((12501.0/2560.0)-(12069.0/1260.0)*ci2+(1701.0/2560.0)*ci4
                               +eta*(-(19581.0/640.0)+(7821.0/320.0)*ci2-(1701.0/640.0)*ci4)
                               +eta2*((18903.0/2560.0)-(11403.0/1280.0)*ci2+(5103.0/2560.0)*ci4));
  double cross25g = si2*ci*(-((32.0/3.0)*LAL_PI)*(1.0-3.0*eta));
  double cross25h = dmm*si*ci*(-(101875.0/4608.0)+(6875.0/256.0)*ci2-(21875.0/4608.0)*ci4
                               +eta*((66875.0/1152.0)-(44375.0/576.0)*ci2+(21875.0/1152.0)*ci4)
                               +eta2*(-(100625.0/4608.0)+(83125.0/2304.0)*ci2-(21875.0/1536.0)*ci4));
  double cross25i = dmm*si5*ci*((117649.0/23040.0)*(1.0-4.0*eta+3.0*eta2));
  double sin1psi, sin2psi, sin3psi, sin4psi, sin5psi, sin6psi, sin7psi;
  double cos1psi, cos2psi, cos3psi, cos4psi, cos5psi, cos6psi, cos7psi;
  double constfactor = exp(LAL_LN2+log(LAL_G_SI)-2.0*log((double)LAL_C_SI) + log_mu - log(LAL_PC_SI*1.0e6));  
  double x, sqrtx, oldx=0.0;                                                          /* (6.01); distance is 1 Mpc here. */
  double omega, omegacoef=exp(3.0*log((double) LAL_C_SI) - log(LAL_G_SI) - log_mt);   /* = (c^3)/(G*mt) */
  double EulerGamma = 0.57721566490153286; /* Euler constant */
  double xi     = -9871.0/9240.0;          /* Blanchet et al (2004): PRL 93(9):091101 */
  double kappa  = 0.0;                     /* (ibid.)                                 */
  double zeta   = -7.0/33.0;               /* (ibid.)                                 */
  double theta  = xi + 2.0*kappa + zeta;    
  double lambda = -(1987.0/3080);           
  double PI2    = LAL_PI * LAL_PI;
  double xcoef1 =    (743.0/4032.0)   +    (11.0/48.0)    *eta;                       /* (12) */
  double xcoef2 =  (19583.0/254016.0) + (24401.0/193536.0)*eta + (31.0/288.0)*eta2;
  double xcoef3 = -(11891.0/53760.0)  +   (109.0/1920.0)  *eta;
  double xcoef4 = (-10052469856691.0/6008596070400.0 + PI2/6.0 + (107.0/420.0)*EulerGamma)
    + (15335597827.0/3901685760.0 - (451.0/3072.0)*PI2 - (77.0/72.0)*lambda + (11.0/24.0)*theta) *eta 
    - (15211.0/442368.0)*eta2 + (25565.0/331776.0)*eta3;
  double xcoef5 = -(113868647.0/433520640.0)*LAL_PI - (31821.0/143360.0)*LAL_PI*eta + (294941.0/3870720.0)*LAL_PI*eta2;
  double log256 = 8.0 * LAL_LN2;
  double phicoef1 =  (3715.0/8064.0)  +  (55.0/96.0) *eta;                            /* (13) */
  double phicoef2 =  (9275495.0/14450688.0) + (284875.0/258048.0)*eta + (1855.0/2048.0)*eta2;
  double phicoef3 = -(38645.0/172032.0)*LAL_PI + (65.0/2048.0)*LAL_PI*eta;
  double phicoef4 = (831032450749357.0/57682522275840.0 - (53.0/40.0)*PI2 - (107.0/56.0)*EulerGamma)
    + (-123292747421.0/4161798144.0 + (2255.0/2048.0)*PI2 + (385.0/48.0)*lambda - (55.0/16.0)*theta) * eta 
    + (154565.0/1835008.0)*eta2 - (1179625/1769472)*eta3;
  double phicoef5 =  (188516689.0/173408256.0)*LAL_PI  +  (488825.0/516096.0)*LAL_PI*eta - (141769.0/516096.0)*LAL_PI*eta2;
  double x_isco = 1.0/6.0; /* pow( (pi * f_isco)/omegacoef , 2.0/3.0); */
  int terminate=0;
  UINT4 i;
  double epochGPS = XLALGPSGetREAL8(&(IFOdata->timeData->epoch));

  /* fill `timeModelhPlus' & `timeModelhCross' with time-domain template: */
  for (i=0; i<IFOdata->timeData->data->length; ++i){
    /* determine time left until coalescence, "(t_c-t)" in (4.17)/(11): */
    t = (tc - epochGPS) - ((double)i)*IFOdata->timeData->deltaT; 
    if ((t>0.0) && (!terminate)) {  /*  (before t_c and before frequency reaches its maximum) */
      /*  determine `dimensionless time variable' tau: */
      log_tau = taucoef + log(t);                                                /*  (4.17), (11) */
      tau18   = exp(0.125 * log_tau);   /* = tau ^ (1/8) */
      tau28   = exp(0.25  * log_tau);   /* = tau ^ (2/8) */
      tau38   = exp(0.375 * log_tau);   /* = tau ^ (3/8) */
      tau48   = exp(0.5   * log_tau);   /* = tau ^ (4/8) */
      tau58   = exp(0.625 * log_tau);   /* = tau ^ (5/8) */
      tau68   = exp(0.75  * log_tau);   /* = tau ^ (6/8) */
      tau78   = exp(0.875 * log_tau);   /* = tau ^ (7/8) */
      /* determine (dimensionless) `frequency' x: */
      x = (0.25/tau28) * (1.0 + xcoef1/tau28 - (LAL_PI/5.0)/tau38
                          + xcoef2/tau48 + xcoef3/tau58
                          + (xcoef4-(107.0/3360.0)*(log_tau-log256))/tau68 
                          + xcoef5/tau78);                                        /*  (12)  */
      if ((x > x_isco) || (x < oldx)){  /* (frequency decreases  ==>  signal is terminated) */
        h_plus = h_cross = 0.0; 
        terminate = 1;
      }
      else {                    /*  (frequency still increasing  ==>  keep on computing...) */
        oldx    = x;
        sqrtx   = sqrt(x);
        /* derive angular frequency omega: (omega/pi gives frequency in Hz) */
        omega   = omegacoef*x*sqrtx;   /*  = ((c^3)/(G*mt)) * x^(3/2)                (4.13) */
        /* determine phase phi: */
	phi     = phase - (1.0/eta) * 
	  (tau58 + phicoef1*tau38 - (0.75*LAL_PI)*tau28
	   + phicoef2*tau18 + phicoef3*(log_tau-log_tau0)
	   + (phicoef4 + (107.0/448.0)*(log_tau-log256))/tau18
	   + phicoef5/tau28);                                             /*  (13)    */
        /* derive `basic phase' psi: */
        /* psi     = phi - 2.0*x*sqrtx * (log(omega)-log_omega0); */              /*  (6.12)  */
	psi     = phi - 2.0*x*sqrtx * (log(omega)-log_omega0) * (1.0-(eta/2.0)*x); /* Arun et al. (5.6) */
	sin1psi = sin(psi);      cos1psi = cos(psi);
	sin2psi = sin(2.0*psi);  cos2psi = cos(2.0*psi);
	sin3psi = sin(3.0*psi);  cos3psi = cos(3.0*psi);
	sin4psi = sin(4.0*psi);  cos4psi = cos(4.0*psi);
	sin5psi = sin(5.0*psi);  cos5psi = cos(5.0*psi);
	sin6psi = sin(6.0*psi);  cos6psi = cos(6.0*psi);
	sin7psi = sin(7.0*psi);  cos7psi = cos(7.0*psi);
        /* determine PN plus- & cross-terms: */
	Hp00    = -(1.0+ci2)*cos2psi - (si2/96.0)*(17.0+ci2);                     /*  (6.02), Arun et al (5.7a) */
	Hp05    = -(si/8.0)*dmm * ((5.0+ci2)*cos1psi - 9.0*(1.0+ci2)*cos3psi);    /*  (6.03)  */
	Hp10    = plus10a*cos2psi - plus10b*cos4psi;                              /*  (6.04)  */
	Hp15    = (si/192.0)*dmm * (plus15a*cos1psi - plus15b*cos3psi + plus15c*cos5psi) 
	  - LAL_TWOPI*(1.0+ci2)*cos2psi;                          /*  (6.05)  */
	Hp20    = plus20a*cos2psi + plus20b*cos4psi - plus20c*cos6psi
	  +si/40.0*dmm*(plus20d*sin1psi-(5.0*LAL_PI)*(5.0+ci2)*cos1psi 
			-plus20e*(1.0+ci2)*sin3psi+(135.0*LAL_PI)*(1.0+ci2)*cos3psi);   /*  (6.06)  */
        Hp25    = cos1psi*plus25a + cos2psi*plus25b + cos3psi*plus25c
	  + cos4psi*plus25d + cos5psi*plus25e + cos7psi*plus25f
	  + sin2psi*plus25g + sin4psi*plus25h;                            /*  Arun & al. (5.09) */
	Hc00    = -2.0*ci*sin2psi;                                                /*  (6.07)  */
	Hc05    = -0.75*si*ci*dmm*(sin1psi-3.0*sin3psi);                          /*  (6.08)  */
	Hc10    = cross10a*sin2psi - cross10b*sin4psi;                            /*  (6.09)  */
	Hc15    = ((si*ci)/96.0)*dmm * 
	  (cross15a*sin1psi - cross15b*sin3psi + cross15c*sin5psi)
	  -(4.0*LAL_PI)*ci*sin2psi;                                       /*  (6.10)  */
	Hc20    = cross20a*sin2psi + cross20b*sin4psi - cross20c*sin6psi
	  -0.15*si*ci*dmm*(cross20d*cos1psi+(5.0*LAL_PI)*sin1psi
			   -cross20e*cos3psi - (45.0*LAL_PI)*sin3psi);                     /*  (6.11)  */
        Hc25    = cross25a + cos2psi*cross25b + cos4psi*cross25c
	  + sin1psi*cross25d + sin2psi*cross25e + sin3psi*cross25f
	  + sin4psi*cross25g + sin5psi*cross25h + sin7psi*cross25i;       /*  Arun & al. (5.10) */
        /* and finally - the actual signal: */
	h_plus  = h_cross = constfactor * x;
	h_plus  *= Hp00 + sqrtx*(Hp05 + sqrtx*(Hp10 + sqrtx*(Hp15 + sqrtx*(Hp20 + sqrtx*Hp25))));
	h_cross *= Hc00 + sqrtx*(Hc05 + sqrtx*(Hc10 + sqrtx*(Hc15 + sqrtx*(Hc20 + sqrtx*Hc25))));/* (6.01) */
      }
    }
    else h_plus = h_cross = 0.0;  /*  (after t_c or after termination) */
    IFOdata->timeModelhPlus->data->data[i]  = h_plus;
    IFOdata->timeModelhCross->data->data[i] = h_cross;
  }
  IFOdata->modelDomain = LAL_SIM_DOMAIN_TIME;
  return;
}



void LALInferenceTemplateSineGaussian(LALInferenceIFOData *IFOdata)
/*****************************************************/
/* Sine-Gaussian (burst) template.                   */
/* Signal is (by now?) linearly polarised,           */
/* i.e., the cross-waveform remains zero.            */
/* * * * * * * * * * * * * * * * * * * * * * * * * * */
/* The (plus-) waveform is:                          */
/*   a * exp(-((t-mu)/sigma)^2) * sin(2*pi*f*t-phi)  */
/* Note that by setting f=0, phi=pi/2 you also get   */
/* a `pure' Gaussian template.                       */
/*                                                   */
/* * * * * * * * * * * * * * * * * * * * * * * * * * ************************************/
/* Required (`IFOdata->modelParams') parameters are:                                    */
/*   - "time"       (the "mu" parameter of the Gaussian part; REAL8, GPS sec.)          */
/*   - "sigma"      (width, the "sigma" parameter of the Gaussian part; REAL8, seconds) */
/*   - "frequency"  (frequency of the sine part; REAL8, Hertz)                          */
/*   - "phase"      (phase (at above "mu"); REAL8, radians)                             */
/*   - "amplitude"  (amplitude, REAL8)                                                  */
/****************************************************************************************/
{
  double endtime  = *(REAL8*) LALInferenceGetVariable(IFOdata->modelParams, "time");       /* time parameter ("mu"), GPS sec.  */
  double sigma = *(REAL8*) LALInferenceGetVariable(IFOdata->modelParams, "sigma");      /* width parameter, seconds         */
  double f     = *(REAL8*) LALInferenceGetVariable(IFOdata->modelParams, "frequency");  /* frequency, Hz                    */
  double phi   = *(REAL8*) LALInferenceGetVariable(IFOdata->modelParams, "phase");      /* phase, rad                       */
  double a     = *(REAL8*) LALInferenceGetVariable(IFOdata->modelParams, "amplitude");  /* amplitude                        */
  double t, tsigma, twopif = LAL_TWOPI*f;
  double epochGPS = XLALGPSGetREAL8(&(IFOdata->timeData->epoch));
  unsigned long i;
  if (sigma <= 0.0) {
    fprintf(stderr, " ERROR in templateSineGaussian(): zero or negative \"sigma\" parameter (sigma=%e).\n", sigma);
    exit(1);
  }
  if (f < 0.0)
    fprintf(stderr, " WARNING in templateSineGaussian(): negative \"frequency\" parameter (f=%e).\n", f);
  if (a < 0.0)
    fprintf(stderr, " WARNING in templateSineGaussian(): negative \"amplitude\" parameter (a=%e).\n", a);
  for (i=0; i<IFOdata->timeData->data->length; ++i){
    t = ((double)i)*IFOdata->timeData->deltaT + (epochGPS-endtime);  /* t-mu         */
    tsigma = t/sigma;                                             /* (t-mu)/sigma */
    if (fabs(tsigma) < 5.0)   /*  (only do computations within a 10 sigma range)  */
      IFOdata->timeModelhPlus->data->data[i] = a * exp(-0.5*tsigma*tsigma) * sin(twopif*t+phi);
    else 
      IFOdata->timeModelhPlus->data->data[i] = 0.0;
    IFOdata->timeModelhCross->data->data[i] = 0.0;
  }
  IFOdata->modelDomain = LAL_SIM_DOMAIN_TIME;
  return;
}



void LALInferenceTemplateDampedSinusoid(LALInferenceIFOData *IFOdata)
/*****************************************************/
/* Damped Sinusoid (burst) template.                 */
/* Signal is linearly polarized,                     */
/* i.e., cross term is zero.                         */
/* * * * * * * * * * * * * * * * * * * * * * * * * * */
/* The (plus-) waveform is an exponentially decaying */
/* sine wave:                                        */
/*   a * exp((t-time)/tau) * sin(2*pi*f*(t-time))    */
/* where "time" is the time parameter denoting the   */
/* instant where the signal starts.                  */
/* * * * * * * * * * * * * * * * * * * * * * * * * * **************************/
/* Required (`IFOdata->modelParams') parameters are:                          */
/*   - "time"       (the instant at which the signal starts; REAL8, GPS sec.) */
/*   - "tau"        (width parameter; REAL8, seconds)                         */
/*   - "frequency"  (frequency of the sine part; REAL8, Hertz)                */
/*   - "amplitude"  (amplitude, REAL8)                                        */
/******************************************************************************/
{
  double endtime  = *(REAL8*) LALInferenceGetVariable(IFOdata->modelParams, "time");       /* time parameter ("mu"), GPS sec.  */
  double tau   = *(REAL8*) LALInferenceGetVariable(IFOdata->modelParams, "tau");        /* width parameter, seconds         */
  double f     = *(REAL8*) LALInferenceGetVariable(IFOdata->modelParams, "frequency");  /* frequency, Hz                    */
  double a     = *(REAL8*) LALInferenceGetVariable(IFOdata->modelParams, "amplitude");  /* amplitude                        */
  double t, ttau, twopif = LAL_TWOPI*f;
  double epochGPS = XLALGPSGetREAL8(&(IFOdata->timeData->epoch));
  unsigned long i;
  if (tau <= 0.0) {
    fprintf(stderr, " ERROR in templateDampedSinusoid(): zero or negative \"tau\" parameter (tau=%e).\n", tau);
    exit(1);
  }
  if (f < 0.0)
    fprintf(stderr, " WARNING in templateDampedSinusoid(): negative \"frequency\" parameter (f=%e).\n", f);
  for (i=0; i<IFOdata->timeData->data->length; ++i){
    t = ((double)i)*IFOdata->timeData->deltaT + (epochGPS-endtime);  /* t-mu       */
    if ((t>0.0) && ((ttau=t/tau) < 10.0)) /*  (only do computations within a 10 tau range)  */
      IFOdata->timeModelhPlus->data->data[i] = a * exp(-ttau) * sin(twopif*t);
    else 
      IFOdata->timeModelhPlus->data->data[i] = 0.0;
    IFOdata->timeModelhCross->data->data[i] = 0.0;
  }
  IFOdata->modelDomain = LAL_SIM_DOMAIN_TIME;
  return;
}



void LALInferenceTemplateSinc(LALInferenceIFOData *IFOdata)
/*****************************************************/
/* Sinc function (burst) template.                   */
/* Signal is linearly polarized,                     */
/* i.e., cross term is zero.                         */
/* * * * * * * * * * * * * * * * * * * * * * * * * * */
/* The (plus-) waveform is a sinc function of given  */
/* frequency:                                        */
/*   a * sinc(2*pi*f*(t-time))                       */
/*   = a * sin(2*pi*f*(t-time)) / (2*pi*f*(t-time))  */
/* where "time" is the time parameter denoting the   */
/* signal's central peak location.                   */
/* * * * * * * * * * * * * * * * * * * * * * * * * * *************************/
/* Required (`IFOdata->modelParams') parameters are:                         */
/*   - "time"       (the instant at which the signal peaks; REAL8, GPS sec.) */
/*   - "frequency"  (frequency of the sine part; REAL8, Hertz)               */
/*   - "amplitude"  (amplitude, REAL8)                                       */
/*****************************************************************************/
{
  double endtime  = *(REAL8*) LALInferenceGetVariable(IFOdata->modelParams, "time");       /* time parameter ("mu"), GPS sec.  */
  double f     = *(REAL8*) LALInferenceGetVariable(IFOdata->modelParams, "frequency");  /* frequency, Hz                    */
  double a     = *(REAL8*) LALInferenceGetVariable(IFOdata->modelParams, "amplitude");  /* amplitude                        */
  double t, sinArg, sinc, twopif = LAL_TWOPI*f;
  double epochGPS = XLALGPSGetREAL8(&(IFOdata->timeData->epoch));
  unsigned long i;
  if (f < 0.0)
    fprintf(stderr, " WARNING in templateSinc(): negative \"frequency\" parameter (f=%e).\n", f);
  for (i=0; i<IFOdata->timeData->data->length; ++i){
    t = ((double)i)*IFOdata->timeData->deltaT + (epochGPS-endtime);  /* t-mu       */
    sinArg = twopif*t;
    sinc = (sinArg==0.0) ? 1.0 : sin(sinArg)/sinArg;    
    IFOdata->timeModelhPlus->data->data[i] = a * sinc;
    IFOdata->timeModelhCross->data->data[i] = 0.0;
  }
  IFOdata->modelDomain = LAL_SIM_DOMAIN_TIME;
  return;
}


void LALInferenceTemplateASinOmegaT(LALInferenceIFOData *IFOdata)
/************************************************************/
/* Trivial h(t)=A*sin(Omega*t) template						*/
/*  Required (`IFOdata->modelParams') parameters are:       */
/*   - "A"       (dimensionless amplitude, REAL8)			*/
/*   - "Omega"   (frequency; REAL8, radians/sec)            */
/************************************************************/
{
  double A		= *(REAL8*) LALInferenceGetVariable(IFOdata->modelParams, "A");				/* dim-less	   */
  double Omega	= *(REAL8*) LALInferenceGetVariable(IFOdata->modelParams, "Omega");			/* rad/sec     */
  double t;
  double epochGPS = XLALGPSGetREAL8(&(IFOdata->timeData->epoch));	

  unsigned long i;
  for (i=0; i<IFOdata->timeData->data->length; ++i){
    t = ((double)i)*IFOdata->timeData->deltaT + (epochGPS);  /* t-mu       */   
    IFOdata->timeModelhPlus->data->data[i] = A * sin(Omega*t);
    IFOdata->timeModelhCross->data->data[i] = 0.0;
  }
  IFOdata->modelDomain = LAL_SIM_DOMAIN_TIME;
  return;
}


void LALInferenceTemplateLALGenerateInspiral(LALInferenceIFOData *IFOdata)
/********************************************************************************************/
/* LALGenerateInspiral wrapper.																*/
/*  Required (`IFOdata->modelParams') parameters are:										*/
/*   - "m1"				(mass of object 1; REAL8, solar mass)								*/
/*   - "m2"				(mass of object 1; REAL8, solar mass)								*/
/*   - "inclination"	(inclination angle; REAL8, radians)                                 */
/*   - "coa_phase"      (phase angle; REAL8, radians)                                       */
/*   - "spin1x"			(x component of the spin of object 1; REAL8) (if SpinTaylor approx)	*/
/*   - "spin1y"			(y component of the spin of object 1; REAL8) (if SpinTaylor approx)	*/
/*   - "spin1z"			(z component of the spin of object 1; REAL8) (if SpinTaylor approx)	*/
/*   - "spin2x"			(x component of the spin of object 2; REAL8) (if SpinTaylor approx)	*/
/*   - "spin2y"			(y component of the spin of object 2; REAL8) (if SpinTaylor approx)	*/
/*   - "spin2z"			(z component of the spin of object 2; REAL8) (if SpinTaylor approx)	*/
/*	 - "shift0"			(shift offset; REAL8, radians)			                            */
/*   - "time"			(coalescence time, or equivalent/analog/similar; REAL8, GPS sec.)	*/
/*	 - "PNorder"		(Phase PN order; REAL8)												*/
/********************************************************************************************/
{
	
  static LALStatus    status;
  CoherentGW          waveform;
  SimInspiralTable    injParams;
  PPNParamStruc       ppnParams;
  Approximant			approximant=(Approximant)0;
  LALPNOrder			order=(LALPNOrder)0;
  CHAR				approximant_order[LIGOMETA_WAVEFORM_MAX];
  unsigned long				i;
  int					forceTimeLocation;
  static int sizeWarning = 0;
  
  REAL8 a1,a2,phi,shift;
  REAL8 m1,m2,mc,eta;
  REAL8 chirplength;
	
  REAL8 padding=0.4; // hard coded value found in LALInferenceReadData(). Padding (in seconds) for the tuckey window.
  UINT8 windowshift=(UINT8) ceil(padding/IFOdata->timeData->deltaT);
  
  memset( &status, 0, sizeof(LALStatus) );
  memset( &waveform, 0, sizeof(CoherentGW) );
  memset( &injParams, 0, sizeof(SimInspiralTable) );
  memset( &ppnParams, 0, sizeof(PPNParamStruc) );
	
  newswitch = 0;
  if (LALInferenceCheckVariable(IFOdata->modelParams, "newswitch"))
    newswitch = *(INT4*) LALInferenceGetVariable(IFOdata->modelParams, "newswitch"); //temporay global variable to use the new LALSTPN
  
  IFOdata->modelDomain = LAL_SIM_DOMAIN_TIME;
	
  if (LALInferenceCheckVariable(IFOdata->modelParams, "LAL_APPROXIMANT"))
    approximant = *(Approximant*) LALInferenceGetVariable(IFOdata->modelParams, "LAL_APPROXIMANT");
  else {
    XLALPrintError(" ERROR in templateLALGenerateInspiral(): (INT4) \"LAL_APPROXIMANT\" parameter not provided!\n");
    XLAL_ERROR_VOID(XLAL_EDATA);
  }
	
  if (LALInferenceCheckVariable(IFOdata->modelParams, "LAL_PNORDER"))
    order = *(LALPNOrder*) LALInferenceGetVariable(IFOdata->modelParams, "LAL_PNORDER");
  else {
    XLALPrintError(" ERROR in templateLALGenerateInspiral(): (INT4) \"LAL_PNORDER\" parameter not provided!\n");
    XLAL_ERROR_VOID(XLAL_EDATA);
  }
	
  XLALInspiralGetApproximantString( approximant_order, LIGOMETA_WAVEFORM_MAX, (Approximant) approximant, (LALPNOrder)  order);
  //LALSnprintf(injParams.waveform,LIGOMETA_WAVEFORM_MAX*sizeof(CHAR),approximant_order);
  snprintf(injParams.waveform,LIGOMETA_WAVEFORM_MAX*sizeof(CHAR),"%s",approximant_order);

  if (approximant == SpinQuadTaylor){
    injParams.qmParameter1 = 1.;
    injParams.qmParameter2 = 1.;
  }
  //	if (approximant == SpinTaylorT3){
  //    snprintf(injParams.waveform,LIGOMETA_WAVEFORM_MAX*sizeof(CHAR),"SpinTaylorFramelessthreePointFivePN");
  //  }

  /* Prefer m1 and m2 if available */
  REAL8 *m1p=NULL; 
  REAL8 *m2p=NULL;
  if( (m1p=(REAL8 *)LALInferenceGetVariable(IFOdata->modelParams,"mass1")) && (m2p=(REAL8 *)LALInferenceGetVariable(IFOdata->modelParams,"mass2")))
    {
      m1=*m1p; m2=*m2p;
      eta=(m1*m2)/((m1+m2)*(m1+m2));
      mc=(m1+m2)*pow(eta,0.6);
    }
  else{
    mc  = *(REAL8*) LALInferenceGetVariable(IFOdata->modelParams, "chirpmass");
    if (LALInferenceCheckVariable(IFOdata->modelParams,"asym_massratio")) {
      REAL8 q = *(REAL8 *)LALInferenceGetVariable(IFOdata->modelParams,"asym_massratio");
      q2eta(q, &eta);
    }
    else
      eta = *(REAL8*) LALInferenceGetVariable(IFOdata->modelParams, "massratio");
    mc2masses(mc, eta, &m1, &m2);
  }
	
  injParams.mass1			= m1;				/* stellar mass */
  injParams.mass2			= m2;			    /* stellar mass */
  injParams.eta			= eta;
  injParams.mchirp		= mc;

  injParams.inclination	= *(REAL8*) LALInferenceGetVariable(IFOdata->modelParams, "inclination");	    /* inclination in radian */
  injParams.coa_phase		= *(REAL8*) LALInferenceGetVariable(IFOdata->modelParams, "phase");
	
	
	
  REAL8 a_spin1		= 0.0;
  if(LALInferenceCheckVariable(IFOdata->modelParams, "a_spin1"))		a_spin1		= *(REAL8*) LALInferenceGetVariable(IFOdata->modelParams, "a_spin1");
  REAL8 theta_spin1	= injParams.inclination; //default to spin aligned case if no angles are provided for the spins. 
  if(LALInferenceCheckVariable(IFOdata->modelParams, "theta_spin1"))	theta_spin1	= *(REAL8*) LALInferenceGetVariable(IFOdata->modelParams, "theta_spin1");
  REAL8 phi_spin1		= 0.0;
  if(LALInferenceCheckVariable(IFOdata->modelParams, "phi_spin1"))	phi_spin1	= *(REAL8*) LALInferenceGetVariable(IFOdata->modelParams, "phi_spin1");
	
  REAL8 a_spin2		= 0.0;
  if(LALInferenceCheckVariable(IFOdata->modelParams, "a_spin2"))		a_spin2		= *(REAL8*) LALInferenceGetVariable(IFOdata->modelParams, "a_spin2");
  REAL8 theta_spin2	= injParams.inclination; //default to spin aligned case if no angles are provided for the spins.
  if(LALInferenceCheckVariable(IFOdata->modelParams, "theta_spin2"))	theta_spin2	= *(REAL8*) LALInferenceGetVariable(IFOdata->modelParams, "theta_spin2");
  REAL8 phi_spin2		= 0.0;
  if(LALInferenceCheckVariable(IFOdata->modelParams, "phi_spin2"))	phi_spin2	= *(REAL8*) LALInferenceGetVariable(IFOdata->modelParams, "phi_spin2");
	
  injParams.spin1x = (a_spin1 * sin(theta_spin1) * cos(phi_spin1));
  injParams.spin1y = (a_spin1 * sin(theta_spin1) * sin(phi_spin1));
  injParams.spin1z = (a_spin1 * cos(theta_spin1));
	
  injParams.spin2x = (a_spin2 * sin(theta_spin2) * cos(phi_spin2));
  injParams.spin2y = (a_spin2 * sin(theta_spin2) * sin(phi_spin2));
  injParams.spin2z = (a_spin2 * cos(theta_spin2));
	
  injParams.distance	= 1.;																	/* distance set at 1 Mpc */
	
  if (IFOdata->timeData==NULL) {
    XLALPrintError(" ERROR in templateLALGenerateInspiral(): encountered unallocated 'timeData'.\n");
    XLAL_ERROR_VOID(XLAL_EFAULT);
  }
	
  ppnParams.deltaT = IFOdata->timeData->deltaT;
  double deltaT = IFOdata->timeData->deltaT;

  //injParams.f_final = IFOdata->fHigh; //(IFOdata->freqData->data->length-1) * IFOdata->freqData->deltaF;  /* (Nyquist freq.) */
  /* Check if fLow is a model parameter, otherwise use data structure definition */
  if(LALInferenceCheckVariable(IFOdata->modelParams, "fLow"))
    injParams.f_lower = *(REAL8*) LALInferenceGetVariable(IFOdata->modelParams, "fLow");
  else
    injParams.f_lower = IFOdata->fLow;	
  //ppnParams.fStartIn = IFOdata->fLow;
  //ppnParams.lengthIn = 0;
  //ppnParams.ppn      = NULL;


  REAL8 desired_tc		= *(REAL8 *)LALInferenceGetVariable(IFOdata->modelParams, "time");   			/* time at coalescence */

  if(desired_tc < (IFOdata->timeData->epoch.gpsSeconds + 1e-9*IFOdata->timeData->epoch.gpsNanoSeconds)){
    fprintf(stderr, "ERROR: Desired tc %f is before start of segment %f (in %s, line %d)\n",desired_tc,(IFOdata->timeData->epoch.gpsSeconds + 1e-9*IFOdata->timeData->epoch.gpsNanoSeconds), __FILE__, __LINE__);
    exit(1);
  }
	
  REAL8 instant;
  INT4 errnum;
  
  //lal_errhandler = LAL_ERR_RTRN;
  //REPORTSTATUS(&status);
  /* LAL_CALL( LALGenerateInspiral( &status, &waveform, &injParams, &ppnParams ),&status); */
  XLAL_TRY( LALGenerateInspiral( &status, &waveform, &injParams, &ppnParams ), errnum);
  //REPORTSTATUS(&status);
	
  if ( status.statusCode )
    {
      fprintf( stderr, " ERROR in templateLALGenerateInspiral(): error generating waveform. errnum=%d\n",errnum );
      REPORTSTATUS(&status);
      for (i=0; i<IFOdata->timeData->data->length; i++){
			
	IFOdata->timeModelhPlus->data->data[i] = 0.0;
	IFOdata->timeModelhPlus->data->data[i] = 0.0;
      }
      destroyCoherentGW( &waveform );	
      return;
    }
	
  instant= (IFOdata->timeData->epoch.gpsSeconds + 1e-9*IFOdata->timeData->epoch.gpsNanoSeconds)+ppnParams.tc;
	
  /* now either time-shift template or just store the time value: */
  /* (time-shifting should not be necessary in general,           */
  /* but may be neat to have for de-bugging etc.)                 */
  forceTimeLocation = 0;  /* default: zero! */
  if (forceTimeLocation) { /* time-shift the time-domain template: */
			
    chirplength=ppnParams.tc;	/*The waveform duration up to tc */
    REAL8 timeShift = desired_tc - (chirplength + IFOdata->timeData->epoch.gpsSeconds + 1e-9*IFOdata->timeData->epoch.gpsNanoSeconds);   /* This is the difference between the desired start time and the actual start time */
    INT4 integerLeftShift = ceil(-timeShift/deltaT);
    REAL8 fractionalRightShift = (deltaT*integerLeftShift+timeShift)/deltaT;
			
    for (i=0; i<IFOdata->timeData->data->length; i++){		
      if(deltaT*i>desired_tc || (i+integerLeftShift+1)>=(waveform.phi->data->length - 1) || ((long)i+integerLeftShift)<0){	//set waveform to zero after desired tc, or if need to go past end of input
	IFOdata->timeModelhPlus->data->data[i] = 0;
	IFOdata->timeModelhCross->data->data[i] = 0;		
      }
      /* Shifting waveform to account for timeShift: */
      else{
	a1  = (1.0-fractionalRightShift)*waveform.a->data->data[2*(i+integerLeftShift)]+fractionalRightShift*waveform.a->data->data[2*(i+integerLeftShift)+2];
	a2  = (1.0-fractionalRightShift)*waveform.a->data->data[2*(i+integerLeftShift)+1]+fractionalRightShift*waveform.a->data->data[2*(i+integerLeftShift)+3];
	phi     = (1.0-fractionalRightShift)*waveform.phi->data->data[i+integerLeftShift]+fractionalRightShift*waveform.phi->data->data[i+integerLeftShift+1];
	shift   = (1.0-fractionalRightShift)*waveform.shift->data->data[i+integerLeftShift]+fractionalRightShift*waveform.shift->data->data[i+integerLeftShift+1];
					
	IFOdata->timeModelhPlus->data->data[i] = a1*cos(shift)*cos(phi) - a2*sin(shift)*sin(phi);
	IFOdata->timeModelhCross->data->data[i] = a1*sin(shift)*cos(phi) + a2*cos(shift)*sin(phi);
      }
    }
		
  }
  else {
    /* write template (time axis) location in "->modelParams" so that     */
    /* template corresponds to stored parameter values                    */
    /* and other functions may time-shift template to where they want it: */
      
    instant=instant+(INT8)windowshift*IFOdata->timeData->deltaT; //leave enough room for the tuckey windowing of the data.
    LALInferenceSetVariable(IFOdata->modelParams, "time", &instant);
			
			
    if(waveform.a && waveform.phi){
      if(waveform.phi->data->length+2*windowshift<=IFOdata->timeData->data->length){ //check whether the IFOdata->timeData->data vector is long enough to store the waveform produced
	for (i=0; i<IFOdata->timeData->data->length; i++){
	  if(i>=(waveform.phi->data->length + windowshift) || i<windowshift){
	    IFOdata->timeModelhPlus->data->data[i] = 0;
	    IFOdata->timeModelhCross->data->data[i] = 0;		
	  }else{
	    a1		= waveform.a->data->data[2*((INT8)i-(INT8)windowshift)];
	    a2		= waveform.a->data->data[2*((INT8)i-(INT8)windowshift)+1];
	    phi     = waveform.phi->data->data[(INT8)i-(INT8)windowshift];
	    if (waveform.shift) shift   = waveform.shift->data->data[(INT8)i-(INT8)windowshift];
	    else shift = 0.0;
					
	    IFOdata->timeModelhPlus->data->data[i] = a1*cos(shift)*cos(phi) - a2*sin(shift)*sin(phi);
	    IFOdata->timeModelhCross->data->data[i]= a1*sin(shift)*cos(phi) + a2*cos(shift)*sin(phi);
	  }
	}
      }else{
	if (!sizeWarning) {
	  sizeWarning = 1;
	  fprintf(stderr, "WARNING: waveform.phi->data->length = %d is longer than IFOdata->timeData->data->length = %d minus windowshift = %d.\n", waveform.phi->data->length, IFOdata->timeData->data->length,(int) windowshift);
	  if(waveform.phi->data->length + (int) windowshift > IFOdata->timeData->data->length)
	    fprintf(stderr, "The waveform template used will be missing its first %d points. Consider increasing the segment length (--seglen). (in %s, line %d)\n",waveform.phi->data->length - IFOdata->timeData->data->length + (int) windowshift , __FILE__, __LINE__);
	  else
	    fprintf(stderr, "The waveform template used will have its first %d points tapered. Consider increasing the segment length (--seglen). (in %s, line %d)\n",waveform.phi->data->length - IFOdata->timeData->data->length + 2*(int)windowshift , __FILE__, __LINE__);
	}
	for (i=0; i<IFOdata->timeData->data->length; i++){
	  if((INT8)i>=(INT8)IFOdata->timeData->data->length-(INT8)windowshift || (INT8)i+(INT8)waveform.phi->data->length-(INT8)IFOdata->timeData->data->length+(INT8)windowshift < 0){
	    IFOdata->timeModelhPlus->data->data[i] = 0.0;
	    IFOdata->timeModelhCross->data->data[i] = 0.0;
	  }else{
	    a1		= waveform.a->data->data[2*((INT8)i+(INT8)waveform.phi->data->length-(INT8)IFOdata->timeData->data->length+(INT8)windowshift)];
	    a2		= waveform.a->data->data[2*((INT8)i+(INT8)waveform.phi->data->length-(INT8)IFOdata->timeData->data->length+(INT8)windowshift)+1];
	    phi     = waveform.phi->data->data[(INT8)i+(INT8)waveform.phi->data->length-(INT8)IFOdata->timeData->data->length+(INT8)windowshift];
	    if (waveform.shift) shift   = waveform.shift->data->data[(INT8)i+(INT8)waveform.phi->data->length-(INT8)IFOdata->timeData->data->length+(INT8)windowshift];
	    else shift = 0.0;
              
	    IFOdata->timeModelhPlus->data->data[i] = a1*cos(shift)*cos(phi) - a2*sin(shift)*sin(phi);
	    IFOdata->timeModelhCross->data->data[i]= a1*sin(shift)*cos(phi) + a2*cos(shift)*sin(phi);
	  }
	}
	instant-= ((INT8)waveform.phi->data->length-(INT8)IFOdata->timeData->data->length+2*(INT8)windowshift)*IFOdata->timeData->deltaT;
	LALInferenceSetVariable(IFOdata->modelParams, "time", &instant);
      }
    }else if(waveform.h){
      if(waveform.h->data->length+2*windowshift<=IFOdata->timeData->data->length){ //check whether the IFOdata->timeData->data vector is long enough to store the waveform produced
	for (i=0; i<IFOdata->timeData->data->length; i++){
	  if(i>=((unsigned long int)(waveform.h->data->length) + windowshift -1 )  || i<windowshift || isnan(waveform.h->data->data[2*(i-(INT8)windowshift)]) || isnan(waveform.h->data->data[2*(i-(INT8)windowshift)+1]) ){
	    IFOdata->timeModelhPlus->data->data[i] = 0;
	    IFOdata->timeModelhCross->data->data[i] = 0;		
	  }else{
	    IFOdata->timeModelhPlus->data->data[i] = waveform.h->data->data[2*(i-(INT8)windowshift)];
	    IFOdata->timeModelhCross->data->data[i] = waveform.h->data->data[2*(i-(INT8)windowshift)+1];
	  }
	}
      }else{
	if (!sizeWarning) {
	  sizeWarning = 1;
	  fprintf(stderr, "WARNING: waveform.h->data->length = %d is longer than IFOdata->timeData->data->length = %d minus windowshift = %d.\n", waveform.h->data->length, IFOdata->timeData->data->length, (int) windowshift);
	  if(waveform.h->data->length + (int) windowshift > IFOdata->timeData->data->length)
	    fprintf(stderr, "The waveform template used will be missing its first %d points. Consider increasing the segment length (--seglen). (in %s, line %d)\n",waveform.h->data->length - IFOdata->timeData->data->length + (int) windowshift , __FILE__, __LINE__);
	  else
	    fprintf(stderr, "The waveform template used will have its first %d points tapered. Consider increasing the segment length (--seglen). (in %s, line %d)\n",waveform.h->data->length - IFOdata->timeData->data->length + 2*(int)windowshift , __FILE__, __LINE__);
	}
	for (i=0; i<IFOdata->timeData->data->length; i++){
	  if((INT8)i>=(INT8)IFOdata->timeData->data->length-(INT8)windowshift || (INT8)i+(INT8)waveform.h->data->length-(INT8)IFOdata->timeData->data->length+(INT8)windowshift < 0 || isnan(waveform.h->data->data[2*((INT8)i+(INT8)waveform.h->data->length-(INT8)IFOdata->timeData->data->length+(INT8)windowshift)]) || isnan(waveform.h->data->data[2*((INT8)i+(INT8)waveform.h->data->length-(INT8)IFOdata->timeData->data->length+(INT8)windowshift)]+1) ){
	    IFOdata->timeModelhPlus->data->data[i] = 0.0;
	    IFOdata->timeModelhCross->data->data[i] = 0.0;
	  }else{                
	    IFOdata->timeModelhPlus->data->data[i] = waveform.h->data->data[2*((INT8)i+(INT8)waveform.h->data->length-(INT8)IFOdata->timeData->data->length+(INT8)windowshift)];
	    IFOdata->timeModelhCross->data->data[i] = waveform.h->data->data[2*((INT8)i+(INT8)waveform.h->data->length-(INT8)IFOdata->timeData->data->length+(INT8)windowshift)+1];
	  }
	}
	instant-= ((INT8)waveform.h->data->length-(INT8)IFOdata->timeData->data->length+2*(INT8)windowshift)*IFOdata->timeData->deltaT;
	LALInferenceSetVariable(IFOdata->modelParams, "time", &instant);
      }
    }else{
      for (i=0; i<IFOdata->timeData->data->length; i++){
	IFOdata->timeModelhPlus->data->data[i] = 0;
	IFOdata->timeModelhCross->data->data[i] = 0;
      }
      fprintf( stderr, " ERROR in templateLALGenerateInspiral(): no generated waveform.\n");
    }
  }
	
  if(LALInferenceCheckVariable(IFOdata->modelParams, "INFERENCE_TAPER")){
		
    if(*(LALInferenceApplyTaper*)LALInferenceGetVariable(IFOdata->modelParams, "INFERENCE_TAPER")<5 && *(LALInferenceApplyTaper*)LALInferenceGetVariable(IFOdata->modelParams, "INFERENCE_TAPER")>0){
			
      LALSimInspiralApplyTaper bookends = *(LALSimInspiralApplyTaper*) LALInferenceGetVariable(IFOdata->modelParams, "INFERENCE_TAPER");
			
      REAL4Vector *tempVec = NULL;
      tempVec = (REAL4Vector *)XLALCreateREAL4Vector(IFOdata->timeData->data->length);
			
      for (i=0; i<IFOdata->timeData->data->length; i++){
	tempVec->data[i]=(REAL4) IFOdata->timeModelhPlus->data->data[i];
      }
      XLALSimInspiralREAL4WaveTaper(tempVec,bookends);
      for (i=0; i<IFOdata->timeData->data->length; i++){
	IFOdata->timeModelhPlus->data->data[i]=(REAL8) tempVec->data[i];
      }
			
      for (i=0; i<IFOdata->timeData->data->length; i++){
	tempVec->data[i]=(REAL4) IFOdata->timeModelhCross->data->data[i];
      }
      XLALSimInspiralREAL4WaveTaper(tempVec,bookends);
      for (i=0; i<IFOdata->timeData->data->length; i++){
	IFOdata->timeModelhCross->data->data[i]=(REAL8) tempVec->data[i];
      }
      XLALDestroyREAL4Vector(tempVec);
			
    }
  }
	

	
  destroyCoherentGW( &waveform );	
	
  return;
}


void LALInferenceTemplateXLALSimInspiralChooseWaveform(LALInferenceIFOData *IFOdata)
/*************************************************************************************************************************/
/* Wrapper for LALSimulation waveforms:						                                                             */
/* XLALSimInspiralChooseFDWaveform() and XLALSimInspiralChooseTDWaveform().                                              */
/*                                                                                                                       */
/*  IFOdata->modelParams parameters are:										                                         */
/*  - "name" description; type OPTIONAL (default value)										                             */
/*										                                                                                 */
/*   MODEL PARAMETERS										                                                             */
/*   - "LAL_APPROXIMANT"	  Approximant;        Approximant                                                            */
/*   - "LAL_PNORDER"        Phase PN order;     INT4                                                                     */
/*   - "LAL_AMPORDER"       Amplitude PN order; INT4 OPTIONAL (-1)                                                       */
/*   - "LALINFERENCE_FRAME" reference frame;    LALInferenceFrame OPTIONAL (LALINFERENCE_FRAME_RADIATION)                */
/*   - "spinO"              Spin order;         LALSimInspiralSpinOrder OPTIONAL (LAL_SIM_INSPIRAL_SPIN_ORDER_DEFAULT)   */
/*   - "tideO"              Tidal order;        LALSimInspiralTidalOrder OPTIONAL (LAL_SIM_INSPIRAL_TIDAL_ORDER_DEFAULT) */
/*   - "fRef"               frequency at which the (frequency dependent) parameters are defined; REAL8 OPTIONAL (0.0)    */
/*   - "fLow"               lower frequency bound; REAL8 OPTIONAL (IFOdata->fLow)                                        */
/*                                                                                                                       */
/*   MASS PARAMETERS; either:                                                                                            */
/*      - "mass1"           mass of object 1 in solar mass; REAL8								                         */
/*      - "mass2"		        mass of object 1 in solar mass; REAL8								                     */
/*      OR                                                                                                               */
/*      - "chirpmass"       chirpmass in solar mass; REAL8                                                               */
/*      - "asym_massratio"  asymmetric mass ration m2/m1, 0<asym_massratio<1; REAL8                                      */
/*      OR                                                                                                               */
/*      - "chirpmass"       chirpmass in solar mass; REAL8                                                               */
/*      - "massratio"       symmetric mass ratio (m1*m2)/(m1+m2)^2; REAL8                                                */
/*                                                                                                                       */
/*   ORIENTATION AND SPIN PARAMETERS                                                                                     */
/*   - "phi0"               reference phase as per LALSimulation convention; REAL8                                       */
/*   - if LALINFERENCE_FRAME == LALINFERENCE_FRAME_RADIATION (default)                                                   */
/*      - "inclination"	    inclination angle L.N in radians;                            REAL8                           */
/*      - "theta_spin1"     polar angle of spin 1, default to the spin aligned case;     REAL8 OPTIONAL (inclination)    */
/*      - "phi_spin1"       azimuthal angle of spin 1, default to the spin aligned case; REAL8  OPTIONAL (0.0)           */
/*      - "theta_spin2"     polar angle of spin 2, default to the spin aligned case;     REAL8 OPTIONAL (inclination)    */
/*      - "phi_spin2"       azimuthal angle of spin 1, default to the spin aligned case; REAL8  OPTIONAL (0.0)           */
/*   - else if LALINFERENCE_FRAME == LALINFERENCE_FRAME_SYSTEM                                                           */
/*      - "theta_JN");      zenith angle between J and N in radians;            REAL8                                    */
/*      - "phi_JL");        azimuthal angle of L_N on its cone about J radians; REAL8                                    */
/*      - "tilt_spin1");    zenith angle between S1 and LNhat in radians;       REAL8                                    */
/*      - "tilt_spin2");    zenith angle between S2 and LNhat in radians;       REAL8                                    */
/*      - "phi12");         difference in azimuthal angle between S1, S2 in radians;   REAL8                             */
/*   - "a_spin1"            magnitude of spin 1 in general configuration, 0<a_spin1<1; REAL8 OPTIONAL (0.0)              */
/*   - "a_spin2"            magnitude of spin 2 in general configuration, 0<a_spin1<1; REAL8 OPTIONAL (0.0)              */
/*   - "spin1"              magnitude of spin 1 in aligned configuration, -1<spin1<1;  REAL8 OPTIONAL (0.0)              */
/*   - "spin2"              magnitude of spin 2 in aligned configuration, -1<spin1<1;  REAL8 OPTIONAL (0.0)              */
/*                                                                                                                       */
/*   OTHER PARAMETERS                                                                                                    */
/*   - "lambda1"            tidal parameter of object 1; REAL8  OPTIONAL (0.0)                                           */
/*   - "lambda2"            tidal parameter of object 1; REAL8  OPTIONAL (0.0)                                           */
/*                                                                                                                       */
/*   - "time"               used as an OUTPUT only; REAL8								                                 */
/*                                                                                                                       */
/*                                                                                                                       */
/*   IFOdata needs to also contain:                                                                                      */
/*   - IFOdata->fLow Unless  - "fLow" OPTIONAL                                                                           */
/*   - IFOdata->timeData                                                                                                 */
/*      - IFOdata->timeData->deltaT                                                                                      */
/*   - if IFOdata->modelDomain == LAL_SIM_DOMAIN_FREQUENCY                                                               */
/*      - IFOdata->freqData                                                                                              */
/*          - IFOdata->freqData->deltaF                                                                                  */
/*      - IFOdata->freqModelhCross                                                                                       */
/*      - IFOdata->freqModelhPlus                                                                                        */
/*   - else                                                                                                              */
/*      - IFOdata->timeModelhPlus                                                                                        */
/*      - IFOdata->timeModelhCross                                                                                       */
/*************************************************************************************************************************/
{
	
  Approximant approximant = (Approximant) 0;
  INT4 order=-1;
  INT4 amporder;
  LALInferenceFrame frame=LALINFERENCE_FRAME_RADIATION;

  unsigned long	i;
  static int sizeWarning = 0;
  int ret=0;
  INT4 errnum=0;
  REAL8 instant;
  
  
  REAL8TimeSeries *hplus=NULL;  /**< +-polarization waveform [returned] */
  REAL8TimeSeries *hcross=NULL; /**< x-polarization waveform [returned] */
  COMPLEX16FrequencySeries *hptilde=NULL, *hctilde=NULL;
  
  REAL8 mc;
  REAL8 phi0, deltaT, m1, m2, spin1x, spin1y, spin1z, spin2x, spin2y, spin2z, f_low, f_start, distance, inclination;
  
  REAL8 *m1_p,*m2_p;
  REAL8 deltaF, f_max;
  
  if (LALInferenceCheckVariable(IFOdata->modelParams, "LAL_APPROXIMANT"))
    approximant = *(Approximant*) LALInferenceGetVariable(IFOdata->modelParams, "LAL_APPROXIMANT");
  else {
    XLALPrintError(" ERROR in templateLALGenerateInspiral(): (INT4) \"LAL_APPROXIMANT\" parameter not provided!\n");
    XLAL_ERROR_VOID(XLAL_EDATA);
  }
	
  if (LALInferenceCheckVariable(IFOdata->modelParams, "LAL_PNORDER"))
    order = *(INT4*) LALInferenceGetVariable(IFOdata->modelParams, "LAL_PNORDER");
  else {
    XLALPrintError(" ERROR in templateLALGenerateInspiral(): (INT4) \"LAL_PNORDER\" parameter not provided!\n");
    XLAL_ERROR_VOID(XLAL_EDATA);
  }

  /* Explicitly set the default amplitude order if one is not specified.
   *   This serves two purposes:
   *     1) The default behavior of the code won't change unexpectedly due to changes in LALSimulation.
   *     2) We need to know the amplitude order in order to set the starting frequency of the waveform properly. */
  if (LALInferenceCheckVariable(IFOdata->modelParams, "LAL_AMPORDER"))
    amporder = *(INT4*) LALInferenceGetVariable(IFOdata->modelParams, "LAL_AMPORDER");
  else
    amporder = -1;

  if (LALInferenceCheckVariable(IFOdata->modelParams, "LALINFERENCE_FRAME"))
    frame = *(LALInferenceFrame*) LALInferenceGetVariable(IFOdata->modelParams, "LALINFERENCE_FRAME");

  REAL8 fRef = 0.0;
  if (LALInferenceCheckVariable(IFOdata->modelParams, "fRef")) fRef = *(REAL8 *)LALInferenceGetVariable(IFOdata->modelParams, "fRef");

  REAL8 fTemp = fRef;

  if(LALInferenceCheckVariable(IFOdata->modelParams,"chirpmass"))
    {
      mc  = *(REAL8*) LALInferenceGetVariable(IFOdata->modelParams, "chirpmass");
      if (LALInferenceCheckVariable(IFOdata->modelParams,"asym_massratio")) {
	REAL8 q = *(REAL8 *)LALInferenceGetVariable(IFOdata->modelParams,"asym_massratio");
	q2masses(mc, q, &m1, &m2);
      } else {
	REAL8 eta = *(REAL8*) LALInferenceGetVariable(IFOdata->modelParams, "massratio");
	mc2masses(mc, eta, &m1, &m2);
      }
    }
  else if((m1_p=(REAL8 *)LALInferenceGetVariable(IFOdata->modelParams, "mass1")) && (m2_p=(REAL8 *)LALInferenceGetVariable(IFOdata->modelParams, "mass2")))
    {
      m1=*m1_p;
      m2=*m2_p;
    }
  else
    {
      fprintf(stderr,"No mass parameters found!");
      exit(0);
    }
	
  
  REAL8 a_spin1		= 0.0;
  if(LALInferenceCheckVariable(IFOdata->modelParams, "a_spin1"))    a_spin1   = *(REAL8*) LALInferenceGetVariable(IFOdata->modelParams, "a_spin1");
  REAL8 a_spin2    = 0.0;
  if(LALInferenceCheckVariable(IFOdata->modelParams, "a_spin2"))    a_spin2   = *(REAL8*) LALInferenceGetVariable(IFOdata->modelParams, "a_spin2");

  phi0		= *(REAL8*) LALInferenceGetVariable(IFOdata->modelParams, "phase"); /* START phase as per lalsimulation convention*/

  /* Check if fLow is a model parameter, otherwise use data structure definition */
  if(LALInferenceCheckVariable(IFOdata->modelParams, "fLow"))
    f_low = *(REAL8*) LALInferenceGetVariable(IFOdata->modelParams, "fLow");
  else
    f_low = IFOdata->fLow /** 0.9 */;

  f_start = fLow2fStart(f_low, amporder, approximant);
  f_max = 0.0; /* for freq domain waveforms this will stop at ISCO. Previously found using IFOdata->fHigh causes NaNs in waveform (see redmine issue #750)*/
  
  if(frame==LALINFERENCE_FRAME_RADIATION){
    inclination	= *(REAL8*) LALInferenceGetVariable(IFOdata->modelParams, "inclination");	    /* inclination in radian */
    REAL8 theta_spin1	= inclination; //default to spin aligned case if no angles are provided for the spins. 
    if(LALInferenceCheckVariable(IFOdata->modelParams, "theta_spin1"))	theta_spin1	= *(REAL8*) LALInferenceGetVariable(IFOdata->modelParams, "theta_spin1");
    REAL8 phi_spin1		= 0.0;
    if(LALInferenceCheckVariable(IFOdata->modelParams, "phi_spin1"))	phi_spin1	= *(REAL8*) LALInferenceGetVariable(IFOdata->modelParams, "phi_spin1");
    
    REAL8 theta_spin2	= inclination; //default to spin aligned case if no angles are provided for the spins.
    if(LALInferenceCheckVariable(IFOdata->modelParams, "theta_spin2"))	theta_spin2	= *(REAL8*) LALInferenceGetVariable(IFOdata->modelParams, "theta_spin2");
    REAL8 phi_spin2		= 0.0;
    if(LALInferenceCheckVariable(IFOdata->modelParams, "phi_spin2"))	phi_spin2	= *(REAL8*) LALInferenceGetVariable(IFOdata->modelParams, "phi_spin2");
    
    spin1x = (a_spin1 * sin(theta_spin1) * cos(phi_spin1));
    spin1y = (a_spin1 * sin(theta_spin1) * sin(phi_spin1));
    spin1z = (a_spin1 * cos(theta_spin1));
    
    spin2x = (a_spin2 * sin(theta_spin2) * cos(phi_spin2));
    spin2y = (a_spin2 * sin(theta_spin2) * sin(phi_spin2));
    spin2z = (a_spin2 * cos(theta_spin2));

  } else if(frame==LALINFERENCE_FRAME_SYSTEM) {
    REAL8 thetaJN = *(REAL8*) LALInferenceGetVariable(IFOdata->modelParams, "theta_JN");     /* zenith angle between J and N in radians */
    REAL8 phiJL = *(REAL8*) LALInferenceGetVariable(IFOdata->modelParams, "phi_JL");     /* azimuthal angle of L_N on its cone about J radians */
    REAL8 tilt1 = *(REAL8*) LALInferenceGetVariable(IFOdata->modelParams, "tilt_spin1");     /* zenith angle between S1 and LNhat in radians */
    REAL8 tilt2 = *(REAL8*) LALInferenceGetVariable(IFOdata->modelParams, "tilt_spin2");     /* zenith angle between S2 and LNhat in radians */
    REAL8 phi12 = *(REAL8*) LALInferenceGetVariable(IFOdata->modelParams, "phi12");      /* difference in azimuthal angle btwn S1, S2 in radians */
 
    /* The transformation function doesn't know fLow, so fRef==0 isn't interpretted as a request to use the starting frequency for reference. */
    if(fTemp==0.0)
      fTemp = f_start;
 
    XLAL_TRY(ret=XLALSimInspiralTransformPrecessingInitialConditions(
          &inclination, &spin1x, &spin1y, &spin1z, &spin2x, &spin2y, &spin2z,
          thetaJN, phiJL, tilt1, tilt2, phi12, a_spin1, a_spin2, m1*LAL_MSUN_SI, m2*LAL_MSUN_SI, fTemp), errnum);
 
    if (ret == XLAL_FAILURE)
    {
      XLALPrintError(" ERROR in XLALSimInspiralTransformPrecessingInitialConditions(): error converting angles. errnum=%d\n",errnum );
      return;
    }
  }

  if(LALInferenceCheckVariable(IFOdata->modelParams, "spin1"))		spin1z		= *(REAL8*) LALInferenceGetVariable(IFOdata->modelParams, "spin1");
  if(LALInferenceCheckVariable(IFOdata->modelParams, "spin2"))		spin2z		= *(REAL8*) LALInferenceGetVariable(IFOdata->modelParams, "spin2");
  
  distance	= LAL_PC_SI * 1.0e6;        /* distance (1 Mpc) in units of metres */
	
  REAL8 lambda1 = 0.;
  if(LALInferenceCheckVariable(IFOdata->modelParams, "lambda1")) lambda1 = *(REAL8*) LALInferenceGetVariable(IFOdata->modelParams, "lambda1");
  REAL8 lambda2 = 0.;
  if(LALInferenceCheckVariable(IFOdata->modelParams, "lambda2")) lambda2 = *(REAL8*) LALInferenceGetVariable(IFOdata->modelParams, "lambda2");
  REAL8 lambdaT = 0.;
  REAL8 dLambdaT = 0.;
  REAL8 sym_mass_ratio_eta = 0.;
  if(LALInferenceCheckVariable(IFOdata->modelParams, "lambdaT")&&LALInferenceCheckVariable(IFOdata->modelParams, "dLambdaT")){
    lambdaT = *(REAL8*) LALInferenceGetVariable(IFOdata->modelParams, "lambdaT");
    dLambdaT = *(REAL8*) LALInferenceGetVariable(IFOdata->modelParams, "dLambdaT");
    sym_mass_ratio_eta = m1*m2/((m1+m2)*(m1+m2));
    LALInferenceLambdaTsEta2Lambdas(lambdaT,dLambdaT,sym_mass_ratio_eta,&lambda1,&lambda2);
  }
  LALSimInspiralWaveformFlags *waveFlags = XLALSimInspiralCreateWaveformFlags();
  if(LALInferenceCheckVariable(IFOdata->modelParams, "spinO")) XLALSimInspiralSetSpinOrder(waveFlags, *(LALSimInspiralSpinOrder*) LALInferenceGetVariable(IFOdata->modelParams, "spinO"));
  if(LALInferenceCheckVariable(IFOdata->modelParams, "tideO")) XLALSimInspiralSetTidalOrder(waveFlags, *(LALSimInspiralTidalOrder*) LALInferenceGetVariable(IFOdata->modelParams, "tideO"));
  LALSimInspiralTestGRParam *nonGRparams = NULL;
  
  if (IFOdata->timeData==NULL) {
    XLALPrintError(" ERROR in LALInferenceTemplateXLALSimInspiralChooseWaveform(): encountered unallocated 'timeData'.\n");
    XLAL_ERROR_VOID(XLAL_EFAULT);
  }
  deltaT = IFOdata->timeData->deltaT;
  
  
  if(IFOdata->modelDomain == LAL_SIM_DOMAIN_FREQUENCY) {
    if (IFOdata->freqData==NULL) {
      XLALPrintError(" ERROR in LALInferenceTemplateXLALSimInspiralChooseWaveform(): encountered unallocated 'freqData'.\n");
      XLAL_ERROR_VOID(XLAL_EFAULT);
    }

    deltaF = IFOdata->freqData->deltaF;
    
	XLAL_TRY(ret=XLALSimInspiralChooseFDWaveform(&hptilde, &hctilde, phi0,
            deltaF, m1*LAL_MSUN_SI, m2*LAL_MSUN_SI, spin1x, spin1y, spin1z,
            spin2x, spin2y, spin2z, f_start, f_max, distance, inclination,
            lambda1, lambda2, waveFlags, nonGRparams, amporder, order,
            approximant), errnum);

	if (hptilde==NULL || hptilde->data==NULL || hptilde->data->data==NULL ) {
	  XLALPrintError(" ERROR in LALInferenceTemplateXLALSimInspiralChooseWaveform(): encountered unallocated 'hptilde'.\n");
	  XLAL_ERROR_VOID(XLAL_EFAULT);
	}
	if (hctilde==NULL || hctilde->data==NULL || hctilde->data->data==NULL ) {
	  XLALPrintError(" ERROR in LALInferenceTemplateXLALSimInspiralChooseWaveform(): encountered unallocated 'hctilde'.\n");
	  XLAL_ERROR_VOID(XLAL_EFAULT);
	}
      
	COMPLEX16 *dataPtr = hptilde->data->data;

    for (i=0; i<IFOdata->freqModelhPlus->data->length; ++i) {
      dataPtr = hptilde->data->data;
      if(i < hptilde->data->length){
        IFOdata->freqModelhPlus->data->data[i] = dataPtr[i];
      }else{
        IFOdata->freqModelhPlus->data->data[i].real_FIXME = 0.0;
        IFOdata->freqModelhPlus->data->data[i].imag_FIXME = 0.0;
      }
    }
    for (i=0; i<IFOdata->freqModelhCross->data->length; ++i) {
      dataPtr = hctilde->data->data;
      if(i < hctilde->data->length){
        IFOdata->freqModelhCross->data->data[i] = dataPtr[i];
      }else{
        IFOdata->freqModelhCross->data->data[i].real_FIXME = 0.0;
        IFOdata->freqModelhCross->data->data[i].imag_FIXME = 0.0;
      }
    }
    
    
    /* Destroy the WF flags and the nonGr params */
    XLALSimInspiralDestroyWaveformFlags(waveFlags);
    XLALSimInspiralDestroyTestGRParam(nonGRparams);
    
    instant= (IFOdata->timeData->epoch.gpsSeconds + 1e-9*IFOdata->timeData->epoch.gpsNanoSeconds);
    LALInferenceSetVariable(IFOdata->modelParams, "time", &instant);
    
  } else {

    XLAL_TRY(ret=XLALSimInspiralChooseTDWaveform(&hplus, &hcross, phi0, deltaT,
            m1*LAL_MSUN_SI, m2*LAL_MSUN_SI, spin1x, spin1y, spin1z,
            spin2x, spin2y, spin2z, f_start, fRef, distance,
            inclination, lambda1, lambda2, waveFlags, nonGRparams,
            amporder, order, approximant), errnum);
    XLALSimInspiralDestroyWaveformFlags(waveFlags);
    XLALSimInspiralDestroyTestGRParam(nonGRparams);
    if (ret == XLAL_FAILURE || hplus == NULL || hcross == NULL)
      {
	XLALPrintError(" ERROR in XLALSimInspiralChooseWaveform(): error generating waveform. errnum=%d\n",errnum );
	for (i=0; i<IFOdata->timeData->data->length; i++){
	  IFOdata->timeModelhPlus->data->data[i] = 0.0;
	  IFOdata->timeModelhCross->data->data[i] = 0.0;
	}
	return;
      }

    /* The following complicated mess is a result of the following considerations:
       
       1) The discrete time samples of the template and the timeModel
       buffers will not, in general line up.

       2) The likelihood function will timeshift the template in the
       frequency domain to align it properly with the desired tc in
       each detector (these are different because the detectors
       receive the signal at different times).  Because this
       timeshifting is done in the frequency domain, the effective
       time-domain template is periodic.  We want to avoid the
       possibility of non-zero template samples wrapping around from
       the start/end of the buffer, since real templates are not
       periodic!

       3) If the template apporaches the ends of the timeModel buffer,
       then it should be tapered in the same way as the timeData
       (currently 0.4 seconds, hard-coded! Tukey window; see
       LALInferenceReadData.c, near line 233) so that template and
       signal in the data match.  However, as an optimization, we
       perform only one tapering and FFT-ing in the likelihood
       function; subsequent timeshifts for the different detectors
       will cause the tapered regions of the template and data to
       become mis-aligned.

       The algorthim we use is the following:

       1) Inject the template to align with the nearest sample in the
       timeModel buffer to the desired geocent_end time.

       2) Check whether either the start or the end of the template
       overlaps the tapered region, plus a safety buffer corresponding
       to a conservative estimate of the largest geocenter <-->
       detector timeshift.
       
         a) If there is no overlap at the start or end of the buffer,
         we're done.

	 b) If there is an overlap, issue one warning per process
	 (which can be disabled by setting the LAL debug level) about
	 a too-short segment length, and return.
*/

    size_t waveLength = hplus->data->length;
    size_t bufLength = IFOdata->timeData->data->length;

    /* 2*Rearth/(c*deltaT)---2 is safety factor---is the maximum time
       shift for any earth-based detector. */
    size_t maxShift = (size_t)lround(4.255e-2/hplus->deltaT); 

    /* Taper 0.4 seconds at start and end (hard-coded! in
       LALInferenceReadData.c, around line 233). */
    size_t taperLength = (size_t)lround(0.4/hplus->deltaT); 

    /* Within unsafeLength of ends of buffer, possible danger of
       wrapping and/or tapering interactions. */
    size_t unsafeLength = taperLength + maxShift;

    REAL8 desiredTc = *(REAL8 *)LALInferenceGetVariable(IFOdata->modelParams, "time");
    REAL8 tStart = XLALGPSGetREAL8(&(IFOdata->timeModelhPlus->epoch));
    REAL8 tEnd = tStart + IFOdata->timeModelhPlus->deltaT * IFOdata->timeModelhPlus->data->length;

    if (desiredTc < tStart || desiredTc > tEnd) {
      XLALDestroyREAL8TimeSeries(hplus);
      XLALDestroyREAL8TimeSeries(hcross);

      XLAL_PRINT_ERROR("desired tc (%.4f) outside data buffer\n", desiredTc);
      XLAL_ERROR_VOID(XLAL_EDOM);
    }

    /* The nearest sample in model buffer to the desired tc. */
    size_t tcSample = (size_t)lround((desiredTc - XLALGPSGetREAL8(&(IFOdata->timeModelhPlus->epoch)))/IFOdata->timeModelhPlus->deltaT);

    /* The acutal coalescence time that corresponds to the buffer
       sample on which the waveform's tC lands. */
    REAL8 injTc = XLALGPSGetREAL8(&(IFOdata->timeModelhPlus->epoch)) + tcSample*IFOdata->timeModelhPlus->deltaT;

    /* The sample at which the waveform reaches tc. */
    size_t waveTcSample = (size_t)lround(-XLALGPSGetREAL8(&(hplus->epoch))/hplus->deltaT);

    /* 1 + (number of samples post-tc in waveform) */
    size_t wavePostTc = waveLength - waveTcSample;

    size_t bufStartIndex = (tcSample >= waveTcSample ? tcSample - waveTcSample : 0);
    size_t bufEndIndex = (wavePostTc + tcSample <= bufLength ? wavePostTc + tcSample : bufLength);
    size_t bufWaveLength = bufEndIndex - bufStartIndex;
    size_t waveStartIndex = (tcSample >= waveTcSample ? 0 : waveTcSample - tcSample);    

    if (bufStartIndex < unsafeLength || (bufLength - bufEndIndex) <= unsafeLength) {
      /* The waveform could be timeshifted into a region where it will
	 be tapered improperly, or even wrap around from the periodic
	 timeshift.  Issue warning. */
      if (!sizeWarning) {
	fprintf(stderr, "WARNING: Generated template is too long to guarantee that it will not\n");
	fprintf(stderr, "WARNING:  (a) lie in a tapered region of the time-domain buffer\n");
	fprintf(stderr, "WARNING:  (b) wrap periodically when timeshifted in likelihood computation\n");
	fprintf(stderr, "WARNING: Either of these may cause differences between the template and the\n");
	fprintf(stderr, "WARNING: correct GW waveform in each detector.\n");
	fprintf(stderr, "WARNING: Parameter estimation will continue, but you should consider\n");
	fprintf(stderr, "WARNING: increasing the data segment length (using the --seglen) option.\n");
	sizeWarning = 1;
      }
    }

    /* Clear IFOdata buffers */
    memset(IFOdata->timeModelhPlus->data->data, 0, sizeof(REAL8)*IFOdata->timeModelhPlus->data->length);
    memset(IFOdata->timeModelhCross->data->data, 0, sizeof(REAL8)*IFOdata->timeModelhCross->data->length);
    
    /* Inject */
    memcpy(IFOdata->timeModelhPlus->data->data + bufStartIndex,
	   hplus->data->data + waveStartIndex,
	   bufWaveLength*sizeof(REAL8));
    memcpy(IFOdata->timeModelhCross->data->data + bufStartIndex,
	   hcross->data->data + waveStartIndex,
	   bufWaveLength*sizeof(REAL8));

    LALInferenceSetVariable(IFOdata->modelParams, "time", &injTc);
  }
  if ( hplus ) XLALDestroyREAL8TimeSeries(hplus);
  if ( hcross ) XLALDestroyREAL8TimeSeries(hcross);
  if ( hptilde ) XLALDestroyCOMPLEX16FrequencySeries(hptilde);
  if ( hctilde ) XLALDestroyCOMPLEX16FrequencySeries(hctilde);
  
  return;
}



static void destroyCoherentGW( CoherentGW *waveform )
{
  if ( waveform->h )
    {
      XLALDestroyREAL4VectorSequence( waveform->h->data );
      LALFree( waveform->h );
    }
  if ( waveform->a )
    {
      XLALDestroyREAL4VectorSequence( waveform->a->data );
      LALFree( waveform->a );
    }
  if ( waveform->phi )
    {
      XLALDestroyREAL8Vector( waveform->phi->data );
      LALFree( waveform->phi );
    }
  if ( waveform->f )
    {
      XLALDestroyREAL4Vector( waveform->f->data );
      LALFree( waveform->f );
    }
  if ( waveform->shift )
    {
      XLALDestroyREAL4Vector( waveform->shift->data );
      LALFree( waveform->shift );
    }
	
  return;
}


void LALInferenceDumptemplateFreqDomain(LALInferenceVariables *currentParams, LALInferenceIFOData * data, 
					LALInferenceTemplateFunction templt, const char *filename)
/* de-bugging function writing (frequency-domain) template to a CSV file */
/* File contains real & imaginary parts of plus & cross components.      */
/* Template amplitude is scaled to 1Mpc distance.                        */
{
  FILE *outfile=NULL; 
  LALInferenceIFOData *dataPtr;
  double deltaT, deltaF, f;
  UINT4 i;

  LALInferenceCopyVariables(currentParams, data->modelParams);
  dataPtr = data;
  while (dataPtr != NULL) { /* this loop actually does nothing (yet) here. */
    templt(data);
    if (data->modelDomain == LAL_SIM_DOMAIN_TIME)
      LALInferenceExecuteFT(data);

    outfile = fopen(filename, "w");
    /*fprintf(outfile, "f PSD dataRe dataIm signalPlusRe signalPlusIm signalCrossRe signalCrossIm\n");*/
    fprintf(outfile, "\"f\",\"PSD\",\"signalPlusRe\",\"signalPlusIm\",\"signalCrossRe\",\"signalCrossIm\"\n");
    deltaT = dataPtr->timeData->deltaT;
    deltaF = 1.0 / (((double)dataPtr->timeData->data->length) * deltaT);
    for (i=0; i<data->freqModelhPlus->data->length; ++i){
      f = ((double) i) * deltaF;
      fprintf(outfile, "%f,%e,%e,%e,%e,%e\n",
              f, data->oneSidedNoisePowerSpectrum->data->data[i],
              /*data->freqData->data->data[i].re, data->freqData->data->data[i].im,*/
              creal(data->freqModelhPlus->data->data[i]),
              cimag(data->freqModelhPlus->data->data[i]),
              creal(data->freqModelhCross->data->data[i]),
              cimag(data->freqModelhCross->data->data[i]));
    }
    fclose(outfile);
    dataPtr = NULL;
  }
  fprintf(stdout, " wrote (frequency-domain) template to CSV file \"%s\".\n", filename);
}


void LALInferenceDumptemplateTimeDomain(LALInferenceVariables *currentParams, LALInferenceIFOData * data, 
					LALInferenceTemplateFunction templt, const char *filename)
/* de-bugging function writing (frequency-domain) template to a CSV file */
/* File contains real & imaginary parts of plus & cross components.      */
/* Template amplitude is scaled to 1Mpc distance.                        */
{
  FILE *outfile=NULL; 
  LALInferenceIFOData *dataPtr;
  double deltaT, t, epoch; // deltaF - set but not used
  UINT4 i;

  LALInferenceCopyVariables(currentParams, data->modelParams);
  dataPtr = data;
  while (dataPtr != NULL) { /* this loop actually does nothing (yet) here. */
    templt(data);
    if (data->modelDomain == LAL_SIM_DOMAIN_FREQUENCY)
      LALInferenceExecuteInvFT(data);

    outfile = fopen(filename, "w");
    fprintf(outfile, "\"t\",\"signalPlus\",\"signalCross\"\n");
    deltaT = dataPtr->timeData->deltaT;
    //deltaF = 1.0 / (((double)dataPtr->timeData->data->length) * deltaT); - set but not used
    epoch = XLALGPSGetREAL8(&data->timeData->epoch);
    for (i=0; i<data->timeModelhPlus->data->length; ++i){
      t =  epoch + ((double) i) * deltaT;
      fprintf(outfile, "%f,%e,%e\n",
              t,
              data->timeModelhPlus->data->data[i],
              data->timeModelhCross->data->data[i]);
    }
    fclose(outfile);
    dataPtr = NULL;
  }
  fprintf(stdout, " wrote (time-domain) template to CSV file \"%s\".\n", filename);
}

<|MERGE_RESOLUTION|>--- conflicted
+++ resolved
@@ -215,7 +215,6 @@
 
 static void mc2masses(double mc, double eta, double *m1, double *m2);
 
-<<<<<<< HEAD
 static void mc2masses(double mc, double eta, double *m1, double *m2)
 /*  Compute individual companion masses (m1, m2)   */
 /*  for given chirp mass (m_c) & mass ratio (eta)  */
@@ -346,8 +345,6 @@
 }
 
 
-=======
->>>>>>> 6ea4e255
 void LALInferenceTemplateNullTimedomain(LALInferenceIFOData *IFOdata)
 /*********************************************/
 /* returns a time-domain 'null' template     */
