--- conflicted
+++ resolved
@@ -427,16 +427,10 @@
       break;
     case IMRPhenomPv2_V:
       if (q > 18.0)
-<<<<<<< HEAD
-        XLAL_PRINT_WARNING("IMRPhenomPv2: Warning: The model is calibrated up to m1/m2 <= 18.\n");
-      else if (q > 100.0)
-          XLAL_ERROR(XLAL_EDOM, "IMRPhenomPv2: Mass ratio q > 100 which is way outside the calibration range q <= 18.\n");
-=======
         XLAL_PRINT_WARNING("IMRPhenomPv2: Warning: The underlying non-precessing model is calibrated up to m1/m2 <= 18.\n");
       else if (q > 100.0)
           XLAL_ERROR(XLAL_EDOM, "IMRPhenomPv2: Mass ratio q > 100 which is way outside the calibration range q <= 18.\n");
       CheckMaxOpeningAngle(m1, m2, chi1_l, chi2_l, chip);
->>>>>>> 84bfc375
       break;
     default:
       XLAL_ERROR( XLAL_EINVAL, "Unknown IMRPhenomP version!\nAt present only v1 and v2 are available." );
@@ -530,22 +524,13 @@
       break;
   }
 
-<<<<<<< HEAD
-  if (fCut <= f_min)
-    XLAL_ERROR(XLAL_EDOM, "fCut = %.2f/M <= f_min\n", fCut);
-=======
   XLAL_CHECK ( fCut > f_min, XLAL_EDOM, "fCut = %.2g/M <= f_min", fCut );
->>>>>>> 84bfc375
 
   /* Default f_max to params->fCut */
   REAL8 f_max_prime = f_max ? f_max : fCut;
   f_max_prime = (f_max_prime > fCut) ? fCut : f_max_prime;
   if (f_max_prime <= f_min){
-<<<<<<< HEAD
-    XLALPrintError("f_max <= f_min\n");
-=======
     XLALPrintError("XLAL Error - %s: f_max <= f_min\n", __func__);
->>>>>>> 84bfc375
     errcode = XLAL_EDOM;
     goto cleanup;
   }
@@ -583,11 +568,7 @@
     freqs = XLALCreateREAL8Sequence(i_max - i_min);
     if (!freqs) {
       errcode = XLAL_EFUNC;
-<<<<<<< HEAD
-      XLALPrintError("Frequency array allocation failed.");
-=======
       XLALPrintError("XLAL Error - %s: Frequency array allocation failed.", __func__);
->>>>>>> 84bfc375
       goto cleanup;
     }
     for (UINT4 i=i_min; i<i_max; i++)
@@ -599,19 +580,13 @@
 
     *hptilde = XLALCreateCOMPLEX16FrequencySeries("hptilde: FD waveform", &ligotimegps_zero, f_min, 0, &lalStrainUnit, n);
     if(!*hptilde) {
-<<<<<<< HEAD
-=======
       XLALPrintError("XLAL Error - %s: Failed to allocate frequency series for hptilde polarization with f_min=%f and %tu bins.", __func__, f_min, n);
->>>>>>> 84bfc375
       errcode = XLAL_ENOMEM;
       goto cleanup;
     }
     *hctilde = XLALCreateCOMPLEX16FrequencySeries("hctilde: FD waveform", &ligotimegps_zero, f_min, 0, &lalStrainUnit, n);
     if(!*hctilde) {
-<<<<<<< HEAD
-=======
       XLALPrintError("XLAL Error - %s: Failed to allocate frequency series for hctilde polarization with f_min=%f and %tu bins.", __func__, f_min, n);
->>>>>>> 84bfc375
       errcode = XLAL_ENOMEM;
       goto cleanup;
     }
@@ -623,11 +598,7 @@
     {
       if (!(freqs_in->data[i] > freqs_in->data[i-1]))
       {
-<<<<<<< HEAD
-        XLALPrintError("Frequency sequence must be strictly increasing!\n");
-=======
         XLALPrintError("XLAL Error - %s: Frequency sequence must be strictly increasing!\n",  __func__);
->>>>>>> 84bfc375
         errcode = XLAL_EDOM;
         goto cleanup;
       }
@@ -635,11 +606,7 @@
 
     freqs = XLALCreateREAL8Sequence(n);
     if (!freqs) {
-<<<<<<< HEAD
-      XLALPrintError( "Frequency array allocation failed.");
-=======
       XLALPrintError("XLAL Error - %s: Frequency array allocation failed.",  __func__);
->>>>>>> 84bfc375
       errcode = XLAL_ENOMEM;
       goto cleanup;
     }
@@ -726,21 +693,13 @@
       f_final = freqs->data[L_fCut-1];
     if (f_final < freqs->data[0])
     {
-<<<<<<< HEAD
-      XLALPrintError("f_ringdown < f_min\n");
-=======
       XLALPrintError("XLAL Error - %s: f_ringdown = %f < f_min\n", __func__, f_final);
->>>>>>> 84bfc375
       errcode = XLAL_EDOM;
       goto cleanup;
     }
 
     /* Time correction is t(f_final) = 1/(2pi) dphi/df (f_final) */
     REAL8 t_corr = gsl_spline_eval_deriv(phiI, f_final, acc) / (2*LAL_PI);
-<<<<<<< HEAD
-
-=======
->>>>>>> 84bfc375
     /* Now correct phase */
     for (UINT4 i=0; i<L_fCut; i++) { // loop over frequency points in sequence
       double f = freqs->data[i];
@@ -1176,46 +1135,14 @@
 }
 
 /**
-<<<<<<< HEAD
- * Wrapper for final-spin formula based on:
- * - IMRPhenomD's FinalSpin0815() for aligned spins.
- *
- * We use their convention m1>m2
- * and put <b>all in-plane spin on the larger BH</b>.
- *
- * In the aligned limit return the FinalSpin0815 value.
- */
-static REAL8 FinalSpinIMRPhenomD_all_in_plane_spin_on_larger_BH(
-=======
  * In this helper function we check whether the maximum opening angle during the evolution
  * becomes larger than pi/2 or pi/4, in which case a warning is issued.
  */
 static void CheckMaxOpeningAngle(
->>>>>>> 84bfc375
   const REAL8 m1,     /**< Mass of companion 1 (solar masses) */
   const REAL8 m2,     /**< Mass of companion 2 (solar masses) */
   const REAL8 chi1_l, /**< Aligned spin of BH 1 */
   const REAL8 chi2_l, /**< Aligned spin of BH 2 */
-<<<<<<< HEAD
-  const REAL8 chip)   /**< Dimensionless spin in the orbital plane */
-{
-  const REAL8 M = m1+m2;
-  const REAL8 eta = m1*m2/(M*M);
-
-  REAL8 af_parallel, q_factor;
-  if (m1 >= m2) {
-    q_factor = m1/M;
-    af_parallel = FinalSpin0815(eta, chi1_l, chi2_l);
-  }
-  else {
-    q_factor = m2/M;
-    af_parallel = FinalSpin0815(eta, chi2_l, chi1_l);
-  }  
-
-  REAL8 Sperp = chip * q_factor*q_factor;
-  REAL8 af = copysign(1.0, af_parallel) * sqrt(Sperp*Sperp + af_parallel*af_parallel);
-  return af;
-=======
   const REAL8 chip    /**< Dimensionless spin in the orbital plane */
 ) {
   REAL8 M = m1+m2;
@@ -1239,26 +1166,10 @@
     XLAL_PRINT_WARNING("The maximum opening angle exceeds Pi/2.\nThe model may be pathological in this regime.");
   else if (max_beta > LAL_PI_4)
     XLAL_PRINT_WARNING("The maximum opening angle %g is larger than Pi/4.\nThe model has not been tested against NR in this regime.", max_beta);
->>>>>>> 84bfc375
 }
 
 /**
  * Wrapper for final-spin formula based on:
-<<<<<<< HEAD
- * - Barausse \& Rezzolla, Astrophys.J.Lett.704:L40-L44, 2009,
- * arXiv:0904.2577
- *
- * We use their convention m1>m2
- * and put <b>all spin on the larger BH</b>:
- *
- * a1 = (chip, 0, chi), a2 = (0,0,0), L = (0,0,1)
- */
-static REAL8 FinalSpinBarausse2009_all_spin_on_larger_BH(
-  const REAL8 nu,     /**< Symmetric mass-ratio */
-  const REAL8 chi,    /**< Effective aligned spin of the binary:  chi = (m1*chi1 + m2*chi2)/M  */
-  const REAL8 chip)   /**< Dimensionless spin in the orbital plane */
-{
-=======
  * - IMRPhenomD's FinalSpin0815() for aligned spins.
  *
  * We use their convention m1>m2
@@ -1306,7 +1217,6 @@
   const REAL8 chi,    /**< Effective aligned spin of the binary:  chi = (m1*chi1 + m2*chi2)/M  */
   const REAL8 chip)   /**< Dimensionless spin in the orbital plane */
 {
->>>>>>> 84bfc375
 
   const REAL8 a1_x = chip;
   const REAL8 a1_y = 0;
