--- conflicted
+++ resolved
@@ -1324,15 +1324,12 @@
 
 ///////////////////////////////// Phase: glueing function ////////////////////////////////
 
-<<<<<<< HEAD
-static IMRPhenomDPhaseCoefficients* ComputeIMRPhenomDPhaseCoefficients(double eta, double chi1, double chi2, double finspin, const LALSimInspiralTestGRParam *extraParams) {
-=======
 /**
  * A struct containing all the parameters that need to be calculated
  * to compute the phenomenological phase
  */
-static IMRPhenomDPhaseCoefficients* ComputeIMRPhenomDPhaseCoefficients(double eta, double chi1, double chi2, double finspin) {
->>>>>>> 896043ca
+static IMRPhenomDPhaseCoefficients* ComputeIMRPhenomDPhaseCoefficients(double eta, double chi1, double chi2, double finspin, const LALSimInspiralTestGRParam *extraParams) {
+
   IMRPhenomDPhaseCoefficients *p = (IMRPhenomDPhaseCoefficients *) XLALMalloc(sizeof(IMRPhenomDPhaseCoefficients));
 
   // Convention m1 >= m2
