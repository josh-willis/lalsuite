--- conflicted
+++ resolved
@@ -248,14 +248,10 @@
       no) lalxml=false;;
       *) AC_MSG_ERROR(bad value ${enableval} for --enable-lalxml) ;;
     esac
-<<<<<<< HEAD
   ], [ lalxml=false ] )
 if test "$lalpulsar" = "false"; then
   lalxml=false
 fi
-=======
-  ], [ boinc=false ] )
-AC_ARG_VAR([BOINC_PREFIX],[BOINC installation directory (optional)])
 ])
 
 AC_DEFUN([LALAPPS_CHECK_BOINC],
@@ -274,7 +270,6 @@
 [boinc=false],
 AC_MSG_RESULT([unknown])
 [boinc=false])
->>>>>>> f3541141
 ])
 
 AC_DEFUN([LALAPPS_CHECK_QTHREAD],
