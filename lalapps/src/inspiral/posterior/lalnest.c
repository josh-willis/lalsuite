--- conflicted
+++ resolved
@@ -63,13 +63,8 @@
 REAL8 manual_end_time=0;
 REAL8 manual_mass_low=2.0;
 REAL8 manual_mass_high=35.0;
-<<<<<<< HEAD
-REAL8 manual_RA=-4200;
-REAL8 manual_dec=-4200;
-=======
 REAL8 manual_RA=-4200.0;
 REAL8 manual_dec=-4200.0;
->>>>>>> 14d2321c
 int Nmcmc = 100;
 double injSNR=-1.0;
 extern INT4 seed;
@@ -734,18 +729,11 @@
     trueLong = (REAL8)injTable->longitude;
     trueLat = (REAL8)injTable->latitude;
   }
-<<<<<<< HEAD
 /*  else */
     {
       if(time!=0) time = manual_end_time;
-      if(manual_RA!=-4200) trueLong = manual_RA;
-      if(manual_dec!=-4200) trueLat = manual_dec;
-=======
-  /*else*/   {
-      if(time!=0) time = manual_end_time;
       if(manual_RA!=-4200.0) trueLong = manual_RA;
       if(manual_dec!=-4200.0) trueLat = manual_dec;
->>>>>>> 14d2321c
     }
   double etamin;
   /*etamin = etamin<0.01?0.01:etamin;*/
