--- conflicted
+++ resolved
@@ -981,11 +981,9 @@
               sigmas->data[i] = 1e-4;
             }
             
-<<<<<<< HEAD
-            LALInferenceAddVariable(state->proposalArgs, SIGMAVECTORNAME, &sigmaVec, REAL8Vector_t, PARAM_FIXED);
-=======
-            addVariable(state->proposalArgs, SIGMAVECTORNAME, &sigmas, REAL8Vector_t, PARAM_FIXED);
->>>>>>> 7a34c91c
+
+            LALInferenceAddVariable(state->proposalArgs, SIGMAVECTORNAME, &sigmas, REAL8Vector_t, PARAM_FIXED);
+
           }
           REAL8Vector *avgPaccept = XLALCreateREAL8Vector(N);
           UINT4 i;
@@ -1003,13 +1001,8 @@
         INT4 varNumber = 0;
         LALInferenceAddVariable(state->proposalArgs, "proposedVariableNumber", &varNumber, INT4_t, PARAM_OUTPUT);
 
-<<<<<<< HEAD
-        INT4 sigmaVecNumber = 0;
-        LALInferenceAddVariable(state->proposalArgs, "proposedSigmaNumber", &sigmaVecNumber, INT4_t, PARAM_OUTPUT);
-=======
         INT4 sigmasNumber = 0;
-        addVariable(state->proposalArgs, "proposedSigmaNumber", &sigmasNumber, INT4_t, PARAM_OUTPUT);
->>>>>>> 7a34c91c
+        LALInferenceAddVariable(state->proposalArgs, "proposedSigmaNumber", &sigmasNumber, INT4_t, PARAM_OUTPUT);
 
         REAL8 tau = 1e3;
         LALInferenceAddVariable(state->proposalArgs, "adaptTau", &tau, REAL8_t, PARAM_OUTPUT);
