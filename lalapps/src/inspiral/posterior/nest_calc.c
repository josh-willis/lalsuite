--- conflicted
+++ resolved
@@ -357,21 +357,12 @@
 			}
 			else  XLALMCMCDifferentialEvolution(MCMCInput,temp);
 		}
-<<<<<<< HEAD
-		else
-		{ 
-			if( (jump_select=gsl_rng_uniform(RNG))<0.2/*0.2*/) XLALMCMCDifferentialEvolution(MCMCInput,temp);
-			else XLALMCMCJump(MCMCInput,temp,covM);
-		}
-		/* Evaluate MH ratio */
-=======
 		else 
 		{
 			if( (jump_select=gsl_rng_uniform(RNG))<0.2/*0.2*/) XLALMCMCDifferentialEvolution(MCMCInput,temp);
 			else XLALMCMCJump(MCMCInput,temp,covM);
 		}
-		
->>>>>>> 696c8a73
+		/* Evoluate the MH ratio */		
 		MCMCInput->funcPrior(MCMCInput,temp);
 		if(temp->logPrior!=-DBL_MAX && ( (temp->logPrior - sample->logPrior) > log(gsl_rng_uniform(RNG)) )) {
 			/* this would be accepted based on the priors, we can now confirm that its likelihood is above the limit
