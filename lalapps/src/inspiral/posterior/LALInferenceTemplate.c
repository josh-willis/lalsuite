/* 
 *  LALInferenceTemplate.c:  Bayesian Followup, template calls to LAL template functions. Temporary GeneratePPN
 *
 *  Copyright (C) 2009 Ilya Mandel, Vivien Raymond, Christian Roever, Marc van der Sluys and John Veitch
 *
 *
 *  This program is free software; you can redistribute it and/or modify
 *  it under the terms of the GNU General Public License as published by
 *  the Free Software Foundation; either version 2 of the License, or
 *  (at your option) any later version.
 *
 *  This program is distributed in the hope that it will be useful,
 *  but WITHOUT ANY WARRANTY; without even the implied warranty of
 *  MERCHANTABILITY or FITNESS FOR A PARTICULAR PURPOSE.  See the
 *  GNU General Public License for more details.
 *
 *  You should have received a copy of the GNU General Public License
 *  along with with program; see the file COPYING. If not, write to the
 *  Free Software Foundation, Inc., 59 Temple Place, Suite 330, Boston,
 *  MA  02111-1307  USA
 */

#include <stdio.h>
#include <stdlib.h>
#include <lal/LALInspiral.h>
#include <lal/SeqFactories.h>
#include <lal/Date.h>
#include <lal/VectorOps.h>
#include <lal/TimeFreqFFT.h>
#include "LALInference.h"


void LALTemplateGeneratePPN(LALIFOData *IFOdata){

	static LALStatus stat;								/* status structure */	

	IFOdata->modelDomain = timeDomain;
	
	
	REAL4 m1=*(REAL4 *)getVariable(IFOdata->modelParams,"m1");			/* binary masses */	
	REAL4 m2=*(REAL4 *)getVariable(IFOdata->modelParams,"m2");
	
	REAL4 dist=1.0;//*(REAL4 *)getVariable(IFOdata->modelParams,"dist");      /* binary distance SET AS FIDUCIAL  - 1 Mpc*/
	REAL4 inc=*(REAL4 *)getVariable(IFOdata->modelParams,"inc");		/* inclination and coalescence phase */
	REAL4 phii=*(REAL4 *)getVariable(IFOdata->modelParams,"phii");
	
	REAL8 desired_tc = *(REAL8 *)getVariable(IFOdata->modelParams,"time");  
	
	REAL4 f_min = IFOdata->fLow; 
	REAL4 f_max = IFOdata->fHigh;			/* start and stop frequencies */
	
	
	REAL8 deltaT = IFOdata->timeData->deltaT;				/* waveform-generation data-sampling interval */
	INT4 order = 4;										/* PN order */
	
	/* Other variables. */
	UINT4 i;                      /* index */
	PPNParamStruc params;         /* input parameters */
	CoherentGW waveform;          /* output waveform */

	/* Make sure that values won't crash the system or anything. */
//	CHECKVAL( order, -1, 5 );
//	CHECKVAL( dt, LAL_REAL4_MIN, LAL_REAL4_MAX );
//	CHECKVAL( deltat, 0.0, LAL_REAL4_MAX );
	
	
	/*******************************************************************
	 * INPUT SETUP                                                     *
	 *******************************************************************/
	
	/* Fixed parameters. Set them when injecting....*/
	params.position.latitude = 0.0;//*(REAL4 *)getVariable(ifo->modelParams,"latitude");
	params.position.longitude = 0.0;//*(REAL4 *)getVariable(ifo->modelParams,"longitude");
	params.position.system = COORDINATESYSTEM_EQUATORIAL;
	params.psi = 0.0;
	params.lengthIn = 0;
	params.epoch.gpsSeconds = IFOdata->timeData->epoch.gpsSeconds;
	params.epoch.gpsNanoSeconds = IFOdata->timeData->epoch.gpsNanoSeconds;

	/* Variable parameters. */

	params.deltaT = deltaT;
	params.mTot = m1 + m2;
	params.eta = m1*m2/( params.mTot*params.mTot );
	params.inc = inc;
	params.phi = phii;//0.0;
	params.d = dist*LAL_PC_SI*1.0e3;
	params.fStartIn = f_min;
	params.fStopIn = f_max;

	/* PPN parameter. */
	params.ppn = NULL;
	LALSCreateVector( &stat, &(params.ppn), order + 1 );
	params.ppn->data[0] = 1.0;
	if ( order > 0 )
		params.ppn->data[1] = 0.0;
	for ( i = 2; i <= (UINT4)( order ); i++ )
		params.ppn->data[i] = 1.0;
	/* Output parameters. */
	memset( &waveform, 0, sizeof(CoherentGW) );
	
	
	/*******************************************************************
	 * OUTPUT GENERATION                                               *
	 *******************************************************************/

	/* Generate waveform. */
	LALGeneratePPNInspiral( &stat, &waveform, &params );
	
	REAL8 chirplength=params.tc;	/*The waveform duration up to tc */
	printf("desired_tc %10.10f chirplength %g epoch %10.10f\n", desired_tc, chirplength, IFOdata->timeData->epoch.gpsSeconds + 1e-9*IFOdata->timeData->epoch.gpsNanoSeconds);
	
	
	/* This is the difference between the desired start time and the actual start time */
	REAL8 timeShift = desired_tc - (chirplength + IFOdata->timeData->epoch.gpsSeconds + 1e-9*IFOdata->timeData->epoch.gpsNanoSeconds);
	
	printf("Timeshift %g\n", timeShift);
	
	if(desired_tc < (IFOdata->timeData->epoch.gpsSeconds + 1e-9*IFOdata->timeData->epoch.gpsNanoSeconds)){
		fprintf(stderr, "ERROR: Desired tc is before start of segment\n");
		exit(1);
	}
	if(timeShift > 0){ //If we rightshift, we should window first
		//if(!IFOData->window)
		//	IFOdata[i].window=XLALCreateTukeyREAL8Window(seglen,(REAL8)2.0*padding*SampleRate/(REAL8)seglen);
		//XLALDDVectorMultiply(waveform.a->data->data,waveform.a->data->data,IFOdata[i].window->data);
		//fprintf(stderr, "ERROR: Desired tc is greater than generated tc; can't right-shift waveform\n");
		//exit(1);
	}
	
	/* Check if sampling interval was too large. */
	if ( params.dfdt > 2.0 ) {
		printf(
				 "Waveform sampling interval is too large:\n"
				 "\tmaximum df*dt = %f", params.dfdt );
		//WARNING( message );
	}
	
	
	/* Shifting waveform to account for timeShift: */
			
	REAL8 p, ap, ac;
	UINT4 integerLeftShift = ceil(-timeShift/deltaT);
	REAL8 fractionalRightShift = (deltaT*integerLeftShift+timeShift)/deltaT;
		
	//printf("deltaT %g, iLS %d, fRS %g\n", deltaT, integerLeftShift, fractionalRightShift);
	//printf("t %d, a %d, phi %d\n", IFOdata->timeData->data->length, waveform.a->data->length, waveform.phi->data->length);
	
	UINT4 length = IFOdata->timeData->data->length;//waveform.a->data->length-1;  //Why are waveform.a and waveform.phi of same length, yet .a contains both plus and cross?
	REAL8 *phiData = waveform.phi->data->data;
	REAL4 *aData = waveform.a->data->data;
	
	for(i=0; i<length; i++){
		if(deltaT*i>desired_tc || i+integerLeftShift+1>=waveform.phi->data->length - 1
			|| i+integerLeftShift<0){	//set waveform to zero after desired tc, or if need to go past end of input
			IFOdata->timeModelhPlus->data->data[i] = 0;
			IFOdata->timeModelhCross->data->data[i] = 0;
		}
		else{
			p = (1.0-fractionalRightShift)*phiData[i+integerLeftShift] + fractionalRightShift*phiData[i+integerLeftShift+1];
			ap = (1.0-fractionalRightShift)*aData[2*(i+integerLeftShift)] + fractionalRightShift*aData[2*(i+integerLeftShift)+2];
			ac = (1.0-fractionalRightShift)*aData[2*(i+integerLeftShift)+1] + fractionalRightShift*aData[2*(i+integerLeftShift)+3];
			IFOdata->timeModelhPlus->data->data[i] = ap*cos(p);
			IFOdata->timeModelhCross->data->data[i] = ap*sin(p);
		}
	}
/*			
			REAL8 dx = deltat/dt;
			REAL8 xMax = waveform.a->data->length - 1;
			REAL8 *phiData = waveform.phi->data->data;
			//REAL4 *fData = waveform.f->data->data;
			REAL4 *aData = waveform.a->data->data;
			for ( ; x < xMax; x += dx, t += deltat ) {
				UINT4 j = floor( x );
				if(j < IFOdata->timeData->data->length ){
					REAL8 frac = x - j;
					REAL8 p = frac*phiData[j+1] + ( 1.0 - frac )*phiData[j];
					//REAL8 f = frac*fData[j+1] + ( 1.0 - frac )*fData[j];
					REAL8 ap = frac*aData[2*j+2] + ( 1.0 - frac )*aData[2*j];
					REAL8 ac = frac*aData[2*j+3] + ( 1.0 - frac )*aData[2*j+1];
					IFOdata->timeModelhPlus->data->data[j] = ap*cos( p );
					IFOdata->timeModelhCross->data->data[j] = ac*sin( p );
				}
			}
*/
	//INT4 k = 0;
	//for(k=0 ; k < IFOdata->timeData->data->length; k++ ){
//		fprintf(stdout,"%d\t%13.6e\t%13.6e\n",k,IFOdata->timeModelhPlus->data->data[k],IFOdata->timeModelhCross->data->data[k]);
//	    }
	
	
	/*******************************************************************
	 * CLEANUP                                                         *
	 *******************************************************************/
	
	LALSDestroyVector( &stat, &(params.ppn) );
	LALSDestroyVectorSequence( &stat, &(waveform.a->data) );
	LALSDestroyVector( &stat, &(waveform.f->data) );
	LALDDestroyVector( &stat, &(waveform.phi->data) );
	LALFree( waveform.a );
	LALFree( waveform.f );
	LALFree( waveform.phi );
	
	
	
	LALCheckMemoryLeaks();
	
	
//	INFO( GENERATEPPNINSPIRALTESTC_MSGENORM );
//	return GENERATEPPNINSPIRALTESTC_ENORM;
	
}



/* ============ Christian's attempt of a LAL template wrapper function: ========== */


void mc2masses(double mc, double eta, double *m1, double *m2)
/*  Compute individual companion masses (m1, m2)   */
/*  for given chirp mass (m_c) & mass ratio (eta)  */
/*  (note: m2 >= m1).                              */
{
  double root = sqrt(0.25-eta);
  double fraction = (0.5+root) / (0.5-root);
  *m1 = mc * (pow(1+fraction,0.2) / pow(fraction,0.6));
  *m2 = mc * (pow(1+1.0/fraction,0.2) / pow(1.0/fraction,0.6));
}



void templateLAL(LALIFOData *IFOdata)
/*********************************************************************************************/
/* Wrapper function to call LAL functions for waveform generation.                           */
/* Will always return frequency-domain templates (numerically FT'ed                          */
/* in case the LAL function returns time-domain).                                            */
/* * * * * * * * * * * * * * * * * * * * * * * * * * * * * * * * * * * * * * * * * * * * * * */
/* Required (`IFOdata->modelParams') parameters are:                                         */
/*   - "chirpmass"        (REAL8,units of solar masses)                                      */
/*   - "massratio"        (symmetric mass ratio:  0 < eta <= 0.25, REAL8)                    */
/*   - "phase"            (here: 'startPhase', not coalescence phase; REAL8, radians)        */
/*   - "time"             (coalescence time, or equivalent/analog/similar; REAL8, GPS sec.)  */
/*   - "inclination"      (inclination angle, REAL8, radians)                                */
/*   - "LAL_APPROXIMANT"  (INT4 value corresponding to `enum approximant' definition         */
/*                         in `LALInspiral.h'. Allowed values by now are:                    */
/*                         TaylorT2, TaylorT3, EOBNR)                                        */
/*   - "LAL_PNORDER"      (INT4 value corresponding to `enum LALPNOrder' definition          */
/*                         in `LALInspiral.h'.)                                              */
/*********************************************************************************************/
{
  static LALStatus status;
  static InspiralTemplate params;
  static REAL4Vector *LALSignal=NULL;
  UINT4 n;
  long i;
<<<<<<< HEAD
  double mc   = *(REAL8*) getVariable(IFOdata->modelParams, "chirpmass");
  double eta  = *(REAL8*) getVariable(IFOdata->modelParams, "massratio");
  double phi  = *(REAL8*) getVariable(IFOdata->modelParams, "phase");       /* here: startPhase !! */
  // double iota = *(REAL8*) getVariable(IFOdata->modelParams, "inclination");
  double tc   = *(REAL8*) getVariable(IFOdata->modelParams, "time");
  double m1, m2;
  int FDomain;  /* (domain of the LAL template) */
  // TODO:
    int approximant = TaylorT2;
    int order = 0;//LAL_PNORDER_TWO;  /* *** Temporarily disabled so Ilya can compile :) */
  double chirptime;

=======
  double mc       = *(REAL8*) getVariable(IFOdata->modelParams, "chirpmass");
  double eta      = *(REAL8*) getVariable(IFOdata->modelParams, "massratio");
  double phi      = *(REAL8*) getVariable(IFOdata->modelParams, "phase");       /* here: startPhase !! */
  double tc       = *(REAL8*) getVariable(IFOdata->modelParams, "time");
  double iota     = *(REAL8*) getVariable(IFOdata->modelParams, "inclination");
  int approximant = *(INT4*) getVariable(IFOdata->modelParams, "LAL_APPROXIMANT");
  int order       = *(INT4*) getVariable(IFOdata->modelParams, "LAL_PNORDER");
  int FDomain;    /* (denotes domain of the _LAL_ template!) */
  double m1, m2, chirptime;
  double plusCoef  = -0.5*(1.0+pow(cos(iota),2.0));
  double crossCoef = -1.0*cos(iota);

  if (IFOdata->timeData==NULL) 
    die(" ERROR in templateLALwrap(): encountered unallocated 'timeData'.\n");
  if ((IFOdata->freqModelhPlus==NULL) || (IFOdata->freqModelhCross==NULL)) 
    die(" ERROR in templateLALwrap(): encountered unallocated 'freqModelhPlus/-Cross'.\n");
>>>>>>> a50a8238
  mc2masses(mc, eta, &m1, &m2);
  params.OmegaS      = 0.0;     /* (?) */
  params.Theta       = 0.0;     /* (?) */
  /* params.Zeta2    = 0.0; */  /* (?) */
  params.ieta        = 1; 
  params.nStartPad   = 0;
  params.nEndPad     = 0;
  params.massChoice  = m1Andm2;
  params.approximant = approximant;  /*  TaylorT1, ...              */
  params.order       = order;        /*  0=Newtonian, ..., 7=3.5PN  */
  params.fLower      = IFOdata->fLow * 0.9;
  params.fCutoff     = (IFOdata->freqData->data->length-1) * IFOdata->freqData->deltaF;  /* (Nyquist freq.) */
  params.tSampling   = 1.0 / IFOdata->timeData->deltaT;
  params.startTime   = 0.0;

  /* actual inspiral parameters: */
  params.mass1       = m1;
  params.mass2       = m2;
  params.startPhase  = phi;
  if ((params.approximant == EOB) 
      || (params.approximant == EOBNR)
      || (params.approximant == TaylorT3)
      || (params.approximant == IMRPhenomA))
    params.distance  = LAL_PC_SI * 1.0e6;        /* distance (1 Mpc) in units of metres */
  else if ((params.approximant == TaylorT1)
           || (params.approximant == TaylorT2)
           || (params.approximant == PadeT1)
           || (params.approximant == TaylorF1)
           || (params.approximant == TaylorF2)
           || (params.approximant == PadeF1)
           || (params.approximant == BCV))
    params.distance  = 1.0;                                          /* distance in Mpc */
  else                                                     
    params.distance  = LAL_PC_SI * 1.0e6 / ((double) LAL_C_SI);  /* distance in seconds */

  /* ensure proper "fCutoff" setting: */
  if (params.fCutoff >= 0.5*params.tSampling)
    params.fCutoff = 0.5*params.tSampling - 0.5*IFOdata->freqData->deltaF;
  if (! (params.tSampling > 2.0*params.fCutoff)){
    fprintf(stderr," WARNING: 'LALInspiralSetup()' (called within 'LALInspiralWavelength()')\n");
    fprintf(stderr,"          requires (tSampling > 2 x fCutoff) !!\n");
    fprintf(stderr," (settings are:  tSampling = %f s,  fCutoff = %f Hz)  \n", params.tSampling, params.fCutoff);
    exit(1);
  }

  /* ensure compatible sampling rate: */
  if ((params.approximant == EOBNR)
      && (fmod(log((double)params.tSampling)/log(2.0),1.0) != 0.0)) {
    fprintf(stderr, " ERROR: \"EOBNR\" templates require power-of-two sampling rates!\n");
    fprintf(stderr, "        (params.tSampling = %f Hz)\n", params.tSampling);
    exit(1);
  }

  /* compute other elements of `params', check out the `.tC' value, */
  /* shift the start time to match the coalescence time,            */
  /* and eventually re-do parameter calculations:                   */

  LALInspiralParameterCalc(&status, &params);
  chirptime = params.tC;
  if ((params.approximant != TaylorF2) && (params.approximant != BCV)) {
    params.startTime = (tc - XLALGPSGetREAL8(&IFOdata->timeData->epoch)) - chirptime;
    LALInspiralParameterCalc(&status, &params); /* (re-calculation necessary? probably not...) */
  }

  /* compute "params.signalAmplitude" slot: */
  LALInspiralRestrictedAmplitude(&status, &params);

  /* figure out inspiral length & set `n': */
  /* LALInspiralWaveLength(&status, &n, params); */
  n = IFOdata->timeData->data->length;

  /* domain of LAL template as returned by LAL function: */
  FDomain = ((params.approximant == TaylorF1)
             || (params.approximant == TaylorF2)
             || (params.approximant == PadeF1)
             || (params.approximant == BCV));
  if (FDomain && (n % 2 != 0)){
    fprintf(stderr, " ERROR: frequency-domain LAL waveforms require even number of samples!\n");
    fprintf(stderr, "        (n = %d)\n", n);
    exit(1);
  }

  /* allocate (temporary) waveform vector: */
  LALCreateVector(&status, &LALSignal, n);
  for (i=0; i<n; ++i) LALSignal->data[i] = 0.0;


  /*--  ACTUAL WAVEFORM COMPUTATION:  --*/
  /* REPORTSTATUS(&status); */
  LALInspiralWave(&status, LALSignal, &params);
  /* REPORTSTATUS(&status); */


  if (! FDomain) {   /*  (LAL function returns time-domain template)       */
    /* copy over, normalise: */
    for (i=0; i<n; ++i) {
      IFOdata->timeModelhPlus->data->data[i]  = LALSignal->data[i] * ((REAL8) n);
      IFOdata->timeModelhCross->data->data[i] = 0.0;  /* (no cross waveform) */
    }
    LALDestroyVector(&status, &LALSignal);
    /* apply window & execute FT of plus component: */
    if (IFOdata->window==NULL) 
      die(" ERROR in templateLALwrap(): ran into uninitialized 'IFOdata->window'.\n");
    XLALDDVectorMultiply(IFOdata->timeModelhPlus->data, IFOdata->timeModelhPlus->data, IFOdata->window->data);
    if (IFOdata->timeToFreqFFTPlan==NULL)
      die(" ERROR in templateLALwrap(): ran into uninitialized 'IFOdata->timeToFreqFFTPlan'.\n");
    XLALREAL8TimeFreqFFT(IFOdata->freqModelhPlus, IFOdata->timeModelhPlus, IFOdata->timeToFreqFFTPlan);
  }

  else {             /*  (LAL function returns frequency-domain template)  */
    /* copy over, normalise: */
    IFOdata->freqModelhPlus->data->data[0].re = ((REAL8) LALSignal->data[0]) * ((REAL8) n);
    IFOdata->freqModelhPlus->data->data[0].im = 0.0;
    for (i=1; i<IFOdata->freqModelhPlus->data->length-1; ++i) {
      IFOdata->freqModelhPlus->data->data[i].re = ((REAL8) LALSignal->data[i]) * ((REAL8) n);
      IFOdata->freqModelhPlus->data->data[i].im = ((REAL8) LALSignal->data[n-i]) * ((REAL8) n);
    }
    IFOdata->freqModelhPlus->data->data[IFOdata->freqModelhPlus->data->length-1].re = LALSignal->data[IFOdata->freqModelhPlus->data->length-1] * ((double) n);
    IFOdata->freqModelhPlus->data->data[IFOdata->freqModelhPlus->data->length-1].im = 0.0;
    LALDestroyVector(&status, &LALSignal);
  }

  /* (now frequency-domain plus-waveform has been computed, either directly or via FFT) */

  /*  cross waveform is "i x plus" :  */
  for (i=1; i<IFOdata->freqModelhCross->data->length-1; ++i) {
    IFOdata->freqModelhCross->data->data[i].re = -IFOdata->freqModelhPlus->data->data[i].im;
    IFOdata->freqModelhCross->data->data[i].im = IFOdata->freqModelhPlus->data->data[i].re;
    // consider inclination angle's effect:
    IFOdata->freqModelhPlus->data->data[i].re  *= plusCoef;
    IFOdata->freqModelhPlus->data->data[i].im  *= plusCoef;
    IFOdata->freqModelhCross->data->data[i].re *= crossCoef;
    IFOdata->freqModelhCross->data->data[i].im *= crossCoef;
  }
  /*
   * NOTE: the dirty trick here is to assume the LAL waveform to constitute
   *       the cosine chirp and then derive the corresponding sine chirp 
   *       as the orthogonal ("i x cosinechirp") waveform.
   *       In general they should not necessarily be only related 
   *       by a mere phase shift though...
   */

  IFOdata->modelDomain = frequencyDomain;
  return;
}



void templateStatPhase(LALIFOData *IFOdata)
/*************************************************************/
/* returns the (analytic) frequency-domain template.         */
/* * * * * * * * * * * * * * * * * * * * * * * * * * * * * * */
/* 2.5PN stationary-phase approximation                      */
/* following  Tanaka/Tagoshi (2000), Phys.Rev.D 62(8):082001 */
/* or Christensen/Meyer (2001), Phys.Rev.D 64(2):022001.     */
/* By supplying the optional IFOdata->modelParams "PNOrder"  */
/* parameter, one may request a 2.0PN (instead of 2.5PN)     */
/* template.                                                 */
/* Signal's amplitude corresponds to a luminosity distance   */
/* of 1 Mpc; re-scaling will need to be taken care of e.g.   */
/* in the calling likelihood function.                       */
/* * * * * * * * * * * * * * * * * * * * * * * * * * * * * * **********/
/* Required (`IFOdata->modelParams') parameters are:                  */
/*   - "chirpmass"    (REAL8,units of solar masses)                   */
/*   - "massratio"    (symmetric mass ratio:  0 < eta <= 0.25, REAL8) */
/*   - "phase"        (coalescence phase; REAL8, radians)             */
/*   - "time"         (coalescence time; REAL8, GPS seconds)          */
/*   - "inclination"  (inclination angle, REAL8, radians)             */
/**********************************************************************/
{
  double mc   = *(REAL8*) getVariable(IFOdata->modelParams, "chirpmass");
  double eta  = *(REAL8*) getVariable(IFOdata->modelParams, "massratio");
  double phi  = *(REAL8*) getVariable(IFOdata->modelParams, "phase");
  double iota = *(REAL8*) getVariable(IFOdata->modelParams, "inclination");
  double tc   = *(REAL8*) getVariable(IFOdata->modelParams, "time");
  double PNOrder = 2.5;  /* (default) */
  double fraction = (0.5+sqrt(0.25-eta)) / (0.5-sqrt(0.25-eta));
  double mt = mc * ((pow(1.0+fraction,0.2) / pow(fraction,0.6))
                    + (pow(1.0+1.0/fraction,0.2) / pow(1.0/fraction,0.6)));  /* (total mass) */
  double log_q   = log(mt) + log(LAL_PI) + log(LAL_G_SI) - 3.0*log((double) LAL_C_SI);
  double log_eta = log(eta);
  double a[5];
  double ampliConst, plusCoef, crossCoef;
  double dataStart, NDeltaT, phaseArg;
  double f, f01, f02, f04, f06, f07, f10, Psi, twopitc;
  double plusRe, plusIm, crossRe, crossIm;
  int i, lower, upper;
 
  if (IFOdata->timeData==NULL)
    die(" ERROR in templateStatPhase(): encountered unallocated 'timeData'.\n");
  if ((IFOdata->freqModelhPlus==NULL) || (IFOdata->freqModelhCross==NULL)) 
    die(" ERROR in templateStatPhase(): encountered unallocated 'freqModelhPlus/-Cross'.\n");
  if (checkVariable(IFOdata->modelParams, "PNOrder"))
    PNOrder = *(REAL8*) getVariable(IFOdata->modelParams, "PNOrder");
  if ((PNOrder!=2.5) && (PNOrder!=2.0)) die(" ERROR in templateStatPhase(): only PN orders 2.0 or 2.5 allowed.");
  ampliConst  = 0.5*log(5.0)+(5.0/6.0)*log(LAL_G_SI)-log(2.0)-0.5*log(6.0)-(2.0/3.0)*log(LAL_PI)-1.5*log((double)LAL_C_SI);
  ampliConst  = exp(ampliConst+0.5*log_eta+(5.0/6.0)*log(mt)-(log(LAL_PC_SI)+log(1e6)));
  ampliConst /= IFOdata->timeData->deltaT;
  plusCoef  = ampliConst * (-0.5*(1.0+pow(cos(iota),2.0)));
  crossCoef = ampliConst * (-1.0*cos(iota));
  dataStart = XLALGPSGetREAL8(&(IFOdata->timeData->epoch));
  twopitc = LAL_TWOPI * (tc - dataStart);
  a[0] =  exp(log(3.0/128.0) - (5.0/3.0)*log_q - log_eta);
  a[1] =  exp(log(3715.0/84.0+55.0*eta) - log(1.0/384.0) - log_eta - log_q);
  a[2] = -exp(log(48.0*LAL_PI/128.0) - (2.0/3.0)*log_q - log_eta);
  a[3] =  exp(log(3.0/128.0) - log_eta - (1.0/3.0)*log_q
              + log(15293365.0/508032.0+(27145.0/504.0)*eta+(3085.0/72.0)*exp(2.0*log_eta)));
  a[4] =  exp(log(LAL_PI/128.0)-log_eta+log(38645.0/252.0+5.0*eta));
 
  NDeltaT = IFOdata->timeData->data->length * IFOdata->timeData->deltaT;
  lower = ceil(IFOdata->fLow * NDeltaT);
  upper = floor(IFOdata->fHigh * NDeltaT);
  /* loop over frequency bins: */
  for (i=0; i<IFOdata->freqModelhPlus->data->length; ++i){
    if ((i > upper) || (i < lower)) /* (no computations outside freq. range) */
      plusRe = plusIm = crossRe = crossIm = 0.0;
    else {
      f   = ((double)i) / NDeltaT;
      f01 = pow(f, -1.0/6.0);       /* = f^-1/6  */
      f02 = f01*f01;                /* = f^-2/6  */
      f04 = f02*f02;                /* = f^-4/6  */
      f06 = f04*f02;                /* = f^-6/6  */
      f07 = f06*f01;                /* = f^-7/6  */
      f10 = f06*f04;                /* = f^-10/6 */
      Psi = a[0]*f10 + a[1]*f06 + a[2]*f04 + a[3]*f02;
      if (PNOrder > 2.0)  /*  5th coefficient ignored for 2.0 PN order  */
        Psi += a[4]*log(f); 
      phaseArg = Psi + twopitc*f + phi;
      plusRe  =  f07 * cos(phaseArg);
      plusIm  =  f07 * sin(phaseArg);
      crossRe =  -1.0*plusIm * crossCoef;
      crossIm =  plusRe * crossCoef;
      plusRe  *= plusCoef;
      plusIm  *= plusCoef;
    }
    /* copy f'domain waveform over to IFOdata: */
    IFOdata->freqModelhPlus->data->data[i].re  = plusRe;
    IFOdata->freqModelhPlus->data->data[i].im  = plusIm;
    IFOdata->freqModelhCross->data->data[i].re = crossRe;
    IFOdata->freqModelhCross->data->data[i].im = crossIm;
  }
  IFOdata->modelDomain = frequencyDomain;
  return;
}



void templateNullFreqdomain(LALIFOData *IFOdata)
/**********************************************/
/* returns a frequency-domain 'null' template */
/* (all zeroes, implying no signal present).  */
/**********************************************/
{
  int i;
  if ((IFOdata->freqModelhPlus==NULL) || (IFOdata->freqModelhCross==NULL)) 
    die(" ERROR in templateNullFreqdomain(): encountered unallocated 'freqModelhPlus/-Cross'.\n");
  for (i=0; i<IFOdata->freqModelhPlus->data->length; ++i){
    IFOdata->freqModelhPlus->data->data[i].re  = 0.0;
    IFOdata->freqModelhPlus->data->data[i].im  = 0.0;
    IFOdata->freqModelhCross->data->data[i].re = 0.0;
    IFOdata->freqModelhCross->data->data[i].im = 0.0;
  }
  IFOdata->modelDomain = frequencyDomain;
  return;
}



void templateNullTimedomain(LALIFOData *IFOdata)
/*********************************************/
/* returns a time-domain 'null' template     */
/* (all zeroes, implying no signal present). */
/*********************************************/
{
  int i;
  if ((IFOdata->timeModelhPlus==NULL) || (IFOdata->timeModelhCross==NULL)) 
    die(" ERROR in templateNullTimedomain(): encountered unallocated 'timeModelhPlus/-Cross'.\n");
  for (i=0; i<IFOdata->timeModelhPlus->data->length; ++i){
    IFOdata->timeModelhPlus->data->data[i]  = 0.0;
    IFOdata->timeModelhCross->data->data[i] = 0.0;
  }
  IFOdata->modelDomain = timeDomain;
  return;
}<|MERGE_RESOLUTION|>--- conflicted
+++ resolved
@@ -253,20 +253,7 @@
   static REAL4Vector *LALSignal=NULL;
   UINT4 n;
   long i;
-<<<<<<< HEAD
-  double mc   = *(REAL8*) getVariable(IFOdata->modelParams, "chirpmass");
-  double eta  = *(REAL8*) getVariable(IFOdata->modelParams, "massratio");
-  double phi  = *(REAL8*) getVariable(IFOdata->modelParams, "phase");       /* here: startPhase !! */
-  // double iota = *(REAL8*) getVariable(IFOdata->modelParams, "inclination");
-  double tc   = *(REAL8*) getVariable(IFOdata->modelParams, "time");
-  double m1, m2;
-  int FDomain;  /* (domain of the LAL template) */
-  // TODO:
-    int approximant = TaylorT2;
-    int order = 0;//LAL_PNORDER_TWO;  /* *** Temporarily disabled so Ilya can compile :) */
-  double chirptime;
-
-=======
+
   double mc       = *(REAL8*) getVariable(IFOdata->modelParams, "chirpmass");
   double eta      = *(REAL8*) getVariable(IFOdata->modelParams, "massratio");
   double phi      = *(REAL8*) getVariable(IFOdata->modelParams, "phase");       /* here: startPhase !! */
@@ -283,7 +270,7 @@
     die(" ERROR in templateLALwrap(): encountered unallocated 'timeData'.\n");
   if ((IFOdata->freqModelhPlus==NULL) || (IFOdata->freqModelhCross==NULL)) 
     die(" ERROR in templateLALwrap(): encountered unallocated 'freqModelhPlus/-Cross'.\n");
->>>>>>> a50a8238
+
   mc2masses(mc, eta, &m1, &m2);
   params.OmegaS      = 0.0;     /* (?) */
   params.Theta       = 0.0;     /* (?) */
