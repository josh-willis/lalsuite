
#flow DAG Class definitions for LALInference Pipeline
# (C) 2012 John Veitch, Vivien Raymond, Kiersten Ruisard, Kan Wang

import itertools
import glue
from glue import pipeline,segmentsUtils,segments
import os
import socket
from lalapps import inspiralutils
import uuid
import ast
import pdb
import string
from math import floor,ceil,log,pow
import sys
import random
from itertools import combinations
import shutil

# We use the GLUE pipeline utilities to construct classes for each
# type of job. Each class has inputs and outputs, which are used to
# join together types of jobs into a DAG.

class Event():
  """
  Represents a unique event to run on
  """
  new_id=itertools.count().next
  def __init__(self,trig_time=None,SimInspiral=None,SnglInspiral=None,CoincInspiral=None,event_id=None,timeslide_dict=None,GID=None,ifos=None, duration=None,srate=None,trigSNR=None,fhigh=None):
    self.trig_time=trig_time
    self.injection=SimInspiral
    self.sngltrigger=SnglInspiral
    if timeslide_dict is None:
      self.timeslides={}
    else:
      self.timeslides=timeslide_dict
    self.GID=GID
    self.coinctrigger=CoincInspiral
    if ifos is None:
      self.ifos = []
    else:
      self.ifos = ifos
    self.duration = duration
    self.srate = srate
    self.trigSNR = trigSNR
    self.fhigh = fhigh
    if event_id is not None:
        self.event_id=event_id
    else:
        self.event_id=Event.new_id()
    if self.injection is not None:
        self.trig_time=self.injection.get_end()
        if event_id is None: self.event_id=int(str(self.injection.simulation_id).split(':')[2])
    if self.sngltrigger is not None:
        self.trig_time=self.sngltrigger.get_end()
        self.event_id=int(str(self.sngltrigger.event_id).split(':')[2])
    if self.coinctrigger is not None:
        self.trig_time=self.coinctrigger.end_time + 1.0e-9 * self.coinctrigger.end_time_ns
    if self.GID is not None:
        self.event_id=int(''.join(i for i in self.GID if i.isdigit()))

dummyCacheNames=['LALLIGO','LALVirgo','LALAdLIGO','LALAdVirgo']

def readLValert(SNRthreshold=0,gid=None,flow=40.0,gracedb="gracedb"):
  """
  Parse LV alert file, continaing coinc, sngl, coinc_event_map.
  and create a list of Events as input for pipeline
  Based on Chris Pankow's script
  """ 
  output=[]
  from glue.ligolw import utils
  from glue.ligolw import lsctables
  from glue.ligolw import ligolw
  from glue.ligolw import param
  from glue.ligolw import array
  from pylal import series as lalseries
  import numpy as np
  import subprocess
  from subprocess import Popen, PIPE
  print "gracedb download %s coinc.xml" % gid
  subprocess.call([gracedb,"download", gid ,"coinc.xml"])
  xmldoc=utils.load_filename("coinc.xml")
  coinctable = lsctables.getTablesByType(xmldoc, lsctables.CoincInspiralTable)[0]
  coinc_events = [event for event in coinctable]
  sngltable = lsctables.getTablesByType(xmldoc, lsctables.SnglInspiralTable)[0]
  sngl_events = [event for event in sngltable]
  #Issues to identify IFO with good data that did not produce a trigger
  #search_summary = lsctables.getTablesByType(xmldoc, lsctables.SearchSummaryTable)[0]
  #ifos = search_summary[0].ifos.split(",")
  coinc_table = lsctables.getTablesByType(xmldoc, lsctables.CoincTable)[0]
  ifos = coinc_table[0].instruments.split(",")
  trigSNR = coinctable[0].snr
  # Parse PSD
  srate_psdfile=16384
  print "gracedb download %s psd.xml.gz" % gid
  subprocess.call([gracedb,"download", gid ,"psd.xml.gz"])
  psdasciidic=None
  fhigh=None
  if os.path.exists("psd.xml.gz"):
    psdasciidic=get_xml_psds(os.path.realpath("./psd.xml.gz"),ifos,os.path.realpath('./PSDs'),end_time=None)
    combine=np.loadtxt(psdasciidic[psdasciidic.keys()[0]])
    srate_psdfile = pow(2.0, ceil( log(float(combine[-1][0]), 2) ) ) * 2
  else:
    print "Failed to gracedb download %s psd.xml.gz. lalinference will estimate the psd itself." % gid
  # Logic for template duration and sample rate disabled
  coinc_map = lsctables.getTablesByType(xmldoc, lsctables.CoincMapTable)[0]
  for coinc in coinc_events:
    these_sngls = [e for e in sngl_events if e.event_id in [c.event_id for c in coinc_map if c.coinc_event_id == coinc.coinc_event_id] ]
    #if these_sngls[0].template_duration:
      #dur = min([e.template_duration for e in these_sngls]) + 2.0 # Add 2s padding CAREFULL, DEPENDS ON THE LOW FREQUENCY CUTOFF OF THE DETECTION PIPELINE
      #srate = pow(2.0, ceil( log(max([e.f_final]), 2) ) ) # Round up to power of 2
    #else:
    dur=[]
    srate=[]
    for e in these_sngls:
      p=Popen(["lalapps_chirplen","--flow",str(flow),"-m1",str(e.mass1),"-m2",str(e.mass2)],stdout=PIPE, stderr=PIPE, stdin=PIPE)
      strlen = p.stdout.read()
      dur.append(pow(2.0, ceil( log(max(8.0,float(strlen.splitlines()[2].split()[5]) + 2.0), 2) ) ) )
      srate.append(pow(2.0, ceil( log(float(strlen.splitlines()[1].split()[5]), 2) ) ) * 2 )
    if max(srate)<srate_psdfile:
      srate = max(srate)
    else:
      srate = srate_psdfile
      fhigh = srate_psdfile/2.0 * 0.95 # Because of the drop-off near Nyquist of the PSD from gstlal
    ev=Event(CoincInspiral=coinc, GID=gid, ifos = ifos, duration = max(dur), srate = srate, trigSNR = trigSNR, fhigh = fhigh)
    if(coinc.snr>SNRthreshold): output.append(ev)
  
  print "Found %d coinc events in table." % len(coinc_events)
  return output

def open_pipedown_database(database_filename,tmp_space):
    """
    Open the connection to the pipedown database
    """
    if not os.access(database_filename,os.R_OK):
	raise Exception('Unable to open input file: %s'%(database_filename))
    from glue.ligolw import dbtables
    import sqlite3
    working_filename=dbtables.get_connection_filename(database_filename,tmp_path=tmp_space)
    connection = sqlite3.connect(working_filename)
    if tmp_space:
	dbtables.set_temp_store_directory(connection,tmp_space)
    dbtables.DBTable_set_connection(connection)
    return (connection,working_filename) 


def get_zerolag_pipedown(database_connection, dumpfile=None, gpsstart=None, gpsend=None, max_cfar=-1):
	"""
	Returns a list of Event objects
	from pipedown data base. Can dump some stats to dumpfile if given,
	and filter by gpsstart and gpsend to reduce the nunmber or specify
	max_cfar to select by combined FAR
	"""
	output={}
	if gpsstart is not None: gpsstart=float(gpsstart)
	if gpsend is not None: gpsend=float(gpsend)
	# Get coincs
	get_coincs = "SELECT sngl_inspiral.end_time+sngl_inspiral.end_time_ns*1e-9,sngl_inspiral.ifo,coinc_event.coinc_event_id,sngl_inspiral.snr,sngl_inspiral.chisq,coinc_inspiral.combined_far \
		FROM sngl_inspiral join coinc_event_map on (coinc_event_map.table_name=='sngl_inspiral' and coinc_event_map.event_id ==\
		sngl_inspiral.event_id) join coinc_event on (coinc_event.coinc_event_id==coinc_event_map.coinc_event_id) \
		join coinc_inspiral on (coinc_event.coinc_event_id==coinc_inspiral.coinc_event_id) \
		WHERE coinc_event.time_slide_id=='time_slide:time_slide_id:10049'\
		"
	if gpsstart is not None:
		get_coincs=get_coincs+' and coinc_inspiral.end_time+coinc_inspiral.end_time_ns*1.0e-9 > %f'%(gpsstart)
	if gpsend is not None:
		get_coincs=get_coincs+' and coinc_inspiral.end_time+coinc_inspiral.end_time_ns*1.0e-9 < %f'%(gpsend)
	if max_cfar !=-1:
		get_coincs=get_coincs+' and coinc_inspiral.combined_far < %f'%(max_cfar)
	db_out=database_connection.cursor().execute(get_coincs)
    	extra={}
	for (sngl_time, ifo, coinc_id, snr, chisq, cfar) in db_out:
      		coinc_id=int(coinc_id.split(":")[-1])
	  	if not coinc_id in output.keys():
			output[coinc_id]=Event(trig_time=sngl_time,timeslide_dict={},event_id=int(coinc_id))
			extra[coinc_id]={}
		output[coinc_id].timeslides[ifo]=0
		output[coinc_id].ifos.append(ifo)
		extra[coinc_id][ifo]={'snr':snr,'chisq':chisq,'cfar':cfar}
	if dumpfile is not None:
		fh=open(dumpfile,'w')
		for co in output.keys():
			for ifo in output[co].ifos:
				fh.write('%s %s %s %s %s %s %s\n'%(str(co),ifo,str(output[co].trig_time),str(output[co].timeslides[ifo]),str(extra[co][ifo]['snr']),str(extra[co][ifo]['chisq']),str(extra[co][ifo]['cfar'])))
		fh.close()
	return output.values()
	

def get_timeslides_pipedown(database_connection, dumpfile=None, gpsstart=None, gpsend=None, max_cfar=-1):
	"""
	Returns a list of Event objects
	with times and timeslide offsets
	"""
	output={}
	if gpsstart is not None: gpsstart=float(gpsstart)
	if gpsend is not None: gpsend=float(gpsend)
	db_segments=[]
	sql_seg_query="SELECT search_summary.out_start_time, search_summary.out_end_time from search_summary join process on process.process_id==search_summary.process_id where process.program=='thinca'"
	db_out = database_connection.cursor().execute(sql_seg_query)
	for d in db_out:
		if d not in db_segments:
			db_segments.append(d)
	seglist=segments.segmentlist([segments.segment(d[0],d[1]) for d in db_segments])
	db_out_saved=[]
	# Get coincidences
	get_coincs="SELECT sngl_inspiral.end_time+sngl_inspiral.end_time_ns*1e-9,time_slide.offset,sngl_inspiral.ifo,coinc_event.coinc_event_id,sngl_inspiral.snr,sngl_inspiral.chisq,coinc_inspiral.combined_far \
		    FROM sngl_inspiral join coinc_event_map on (coinc_event_map.table_name == 'sngl_inspiral' and coinc_event_map.event_id \
		    == sngl_inspiral.event_id) join coinc_event on (coinc_event.coinc_event_id==coinc_event_map.coinc_event_id) join time_slide\
		    on (time_slide.time_slide_id == coinc_event.time_slide_id and time_slide.instrument==sngl_inspiral.ifo)\
		    join coinc_inspiral on (coinc_inspiral.coinc_event_id==coinc_event.coinc_event_id) where coinc_event.time_slide_id!='time_slide:time_slide_id:10049'"
	joinstr = ' and '
	if gpsstart is not None:
		get_coincs=get_coincs+ joinstr + ' coinc_inspiral.end_time+coinc_inspiral.end_time_ns*1e-9 > %f'%(gpsstart)
	if gpsend is not None:
		get_coincs=get_coincs+ joinstr+' coinc_inspiral.end_time+coinc_inspiral.end_time_ns*1e-9 <%f'%(gpsend)
	if max_cfar!=-1:
		get_coincs=get_coincs+joinstr+' coinc_inspiral.combined_far < %f'%(max_cfar)
	db_out=database_connection.cursor().execute(get_coincs)
	from pylal import SnglInspiralUtils
	extra={}
	for (sngl_time, slide, ifo, coinc_id, snr, chisq, cfar) in db_out:
		coinc_id=int(coinc_id.split(":")[-1])
		seg=filter(lambda seg:sngl_time in seg,seglist)[0]
		slid_time = SnglInspiralUtils.slideTimeOnRing(sngl_time,slide,seg)
		if not coinc_id in output.keys():
			output[coinc_id]=Event(trig_time=slid_time,timeslide_dict={},event_id=int(coinc_id))
			extra[coinc_id]={}
		output[coinc_id].timeslides[ifo]=slid_time-sngl_time
		output[coinc_id].ifos.append(ifo)
		extra[coinc_id][ifo]={'snr':snr,'chisq':chisq,'cfar':cfar}
	if dumpfile is not None:
		fh=open(dumpfile,'w')
		for co in output.keys():
			for ifo in output[co].ifos:
				fh.write('%s %s %s %s %s %s %s\n'%(str(co),ifo,str(output[co].trig_time),str(output[co].timeslides[ifo]),str(extra[co][ifo]['snr']),str(extra[co][ifo]['chisq']),str(extra[co][ifo]['cfar'])))
		fh.close()
	return output.values()

def mkdirs(path):
  """
  Helper function. Make the given directory, creating intermediate
  dirs if necessary, and don't complain about it already existing.
  """
  if os.access(path,os.W_OK) and os.path.isdir(path): return
  else: os.makedirs(path)

def chooseEngineNode(name):
  if name=='lalinferencenest':
    return LALInferenceNestNode
  if name=='lalinferencemcmc':
    return LALInferenceMCMCNode
  if name=='lalinferencebambi' or name=='lalinferencebambimpi':
    return LALInferenceBAMBINode
  return EngineNode

def scan_timefile(timefile):
    import re
    p=re.compile('[\d.]+')
    times=[]
    timefilehandle=open(timefile,'r')
    for time in timefilehandle:
      if not p.match(time):
	continue
      if float(time) in times:
	print 'Skipping duplicate time %s'%(time)
	continue
      print 'Read time %s'%(time)
      times.append(float(time))
    timefilehandle.close()
    return times
    
def get_xml_psds(psdxml,ifos,outpath,end_time=None):
  """
  Get a psd.xml.gz file and:
  1) Reads it
  2) Converts PSD (10e-44) -> ASD ( ~10e-22)
  3) Checks the psd file contains all the IFO we want to analyze
  4) Writes down the ASDs into an ascii file for each IFO in psd.xml.gz. The name of the file contains the trigtime (if given) and the ifo name.
  Input:
    psdxml: psd.xml.gz file
    ifos: list of ifos used for the analysis
    outpath: path where the ascii ASD will be written to
    (end_time): trigtime for this event. Will be used a part of the ASD file name
  """
  lal=1
  from glue.ligolw import utils
  try: from lal import Aseries
  except ImportError:
    from pylal import series
    lal=0
  import numpy as np

  out={}
  if not os.path.isdir(outpath):
    os.makedirs(outpath)
  if end_time is not None:
    time=repr(float(end_time))
  else:
    time=''
  #check we don't already have ALL the psd files #
  got_all=1
  for ifo in ifos:
    path_to_ascii_psd=os.path.join(outpath,ifo+'_psd_'+time+'.txt')
    # Check we don't already have that ascii (e.g. because we are running parallel runs of the save event 
    if os.path.isfile(path_to_ascii_psd):
      got_all*=1
    else:
      got_all*=0
  if got_all==1:
    #print "Already have PSD files. Nothing to do...\n"
    for ifo in ifos:
      out[ifo]=os.path.join(outpath,ifo+'_psd_'+time+'.txt')
    return out
 
  # We need to convert the PSD for one or more IFOS. Open the file
  if not os.path.isfile(psdxml):
    print "ERROR: impossible to open the psd file %s. Exiting...\n"%psdxml
    sys.exit(1)
  xmlpsd =  series.read_psd_xmldoc(utils.load_filename(psdxml))
  # Check the psd file contains all the IFOs we want to analize
  for ifo in ifos:
    if not ifo in [i.encode('ascii') for i in xmlpsd.keys()]:
      print "ERROR. The PSD for the ifo %s does not seem to be contained in %s\n"%(ifo,psdxml)
      sys.exit(1)
  #loop over ifos in psd xml file
  for instrument in xmlpsd.keys():
    #name of the ascii file we are going to write the PSD into
    path_to_ascii_psd=os.path.join(outpath,instrument.encode('ascii')+'_psd_'+time+'.txt')
    # Check we don't already have that ascii (e.g. because we are running parallel runs of the save event 
    if os.path.isfile(path_to_ascii_psd):
      continue  
    # get data for the IFO
    ifodata=xmlpsd[instrument]
    #check data is not empty
    if ifodata is None:
      continue
    # we have data. Get psd array
    if lal==0:
      #pylal stores the series in ifodata.data
      data=ifodata
    else:
      # lal stores it in ifodata.data.data
      data=ifodata.data
    # Fill a two columns array of (freq, psd) and save it in the ascii file
    f0=ifodata.f0
    deltaF=ifodata.deltaF
    
    combine=[]
  
    for i in np.arange(len(data.data)) :
      combine.append([f0+i*deltaF,np.sqrt(data.data[i])])
    np.savetxt(path_to_ascii_psd,combine)
    ifo=instrument.encode('ascii') 
    # set node.psds dictionary with the path to the ascii files
    out[ifo]=os.path.join(outpath,ifo+'_psd_'+time+'.txt')
  return out
 
def create_pfn_tuple(filename,protocol='file://',site='local'):
    return( (os.path.basename(filename),protocol+os.path.abspath(filename),site) )
  
class LALInferencePipelineDAG(pipeline.CondorDAG):
  def __init__(self,cp,dax=False,site='local'):
    self.subfiles=[]
    self.config=cp
    self.engine=cp.get('analysis','engine')
    self.EngineNode=chooseEngineNode(self.engine)
    self.site=site
    if cp.has_option('paths','basedir'):
      self.basepath=cp.get('paths','basedir')
    else:
      self.basepath=os.getcwd()
      print 'No basepath specified, using current directory: %s'%(self.basepath)
    mkdirs(self.basepath)
    if dax:
        os.chdir(self.basepath)
    self.posteriorpath=os.path.join(self.basepath,'posterior_samples')
    mkdirs(self.posteriorpath)
    daglogdir=cp.get('paths','daglogdir')
    mkdirs(daglogdir)
    self.daglogfile=os.path.join(daglogdir,'lalinference_pipeline-'+str(uuid.uuid1())+'.log')
    pipeline.CondorDAG.__init__(self,self.daglogfile,dax=dax)
    if cp.has_option('paths','cachedir'):
      self.cachepath=cp.get('paths','cachedir')
    else:
      self.cachepath=os.path.join(self.basepath,'caches')
    mkdirs(self.cachepath)
    if cp.has_option('paths','logdir'):
      self.logpath=cp.get('paths','logdir')
    else:
      self.logpath=os.path.join(self.basepath,'log')
    mkdirs(self.logpath)
    if cp.has_option('analysis','ifos'):
      self.ifos=ast.literal_eval(cp.get('analysis','ifos'))
    else:
      self.ifos=['H1','L1','V1']
    self.segments={}
    if cp.has_option('datafind','veto-categories'):
      self.veto_categories=cp.get('datafind','veto-categories')
    else: self.veto_categories=[]
    for ifo in self.ifos:
      self.segments[ifo]=[]
    self.romweightsnodes={}
    self.dq={}
    self.frtypes=ast.literal_eval(cp.get('datafind','types'))
    self.channels=ast.literal_eval(cp.get('data','channels'))
    self.use_available_data=False
    self.webdir=cp.get('paths','webdir')
    if cp.has_option('analysis','dataseed'):
      self.dataseed=cp.getint('analysis','dataseed')
    else:
      self.dataseed=None
    # Set up necessary job files.
    self.prenodes={}
    self.datafind_job = pipeline.LSCDataFindJob(self.cachepath,self.logpath,self.config,dax=self.is_dax())
    self.datafind_job.set_universe('vanilla')
    self.datafind_job.add_opt('url-type','file')
    self.datafind_job.set_sub_file(os.path.join(self.basepath,'datafind.sub'))
    self.preengine_job = EngineJob(self.config, os.path.join(self.basepath,'prelalinference.sub'),self.logpath,ispreengine=True,dax=self.is_dax())
    self.preengine_job.set_grid_site('local')
    if cp.has_option('lalinference','roq'):
      self.romweights_job = ROMJob(self.config,os.path.join(self.basepath,'romweights.sub'),self.logpath,dax=self.is_dax())
      self.romweights_job.set_grid_site('local')
    # Need to create a job file for each IFO combination
    self.engine_jobs={}
    ifocombos=[]
    for N in range(1,len(self.ifos)+1):
        for a in combinations(self.ifos,N):
            ifocombos.append(a)
    for ifos in ifocombos:
        self.engine_jobs[ifos] = EngineJob(self.config, os.path.join(self.basepath,'engine_%s.sub'%(reduce(lambda x,y:x+y, map(str,ifos)))),self.logpath ,dax=self.is_dax(), site=site)
    self.results_page_job = ResultsPageJob(self.config,os.path.join(self.basepath,'resultspage.sub'),self.logpath,dax=self.is_dax())
    self.results_page_job.set_grid_site('local')
    self.cotest_results_page_job = ResultsPageJob(self.config,os.path.join(self.basepath,'resultspagecoherent.sub'),self.logpath,dax=self.is_dax())
    self.cotest_results_page_job.set_grid_site('local')
    self.merge_job = MergeNSJob(self.config,os.path.join(self.basepath,'merge_runs.sub'),self.logpath,dax=self.is_dax())
    self.merge_job.set_grid_site('local')
    self.coherence_test_job = CoherenceTestJob(self.config,os.path.join(self.basepath,'coherence_test.sub'),self.logpath,dax=self.is_dax())
    self.coherence_test_job.set_grid_site('local')
    self.gracedbjob = GraceDBJob(self.config,os.path.join(self.basepath,'gracedb.sub'),self.logpath,dax=self.is_dax())
    self.gracedbjob.set_grid_site('local')
    # Process the input to build list of analyses to do
    self.events=self.setup_from_inputs()
    self.times=[e.trig_time for e in self.events]

    # Sanity checking
    if len(self.events)==0:
      print 'No input events found, please check your config. Will generate an empty DAG'
    
    # Set up the segments
    (mintime,maxtime)=self.get_required_data(self.times)
    if not self.config.has_option('input','gps-start-time'):
      self.config.set('input','gps-start-time',str(int(floor(mintime))))
    if not self.config.has_option('input','gps-end-time'):
      self.config.set('input','gps-end-time',str(int(ceil(maxtime))))
    self.add_science_segments()
    
    # Save the final configuration that is being used
    conffilename=os.path.join(self.basepath,'config.ini')
    with open(conffilename,'wb') as conffile:
      self.config.write(conffile)
    
    # Generate the DAG according to the config given
    if self.engine=='lalinferencenest':
      for event in self.events: self.add_full_analysis_lalinferencenest(event)
    elif self.engine=='lalinferencemcmc':
      for event in self.events: self.add_full_analysis_lalinferencemcmc(event)
    elif self.engine=='lalinferencebambi' or self.engine=='lalinferencebambimpi':
      for event in self.events: self.add_full_analysis_lalinferencebambi(event)

    self.dagfilename="lalinference_%s-%s"%(self.config.get('input','gps-start-time'),self.config.get('input','gps-end-time'))
    self.set_dag_file(self.dagfilename)
    if self.is_dax():
      self.set_dax_file(self.dagfilename)
  
  def create_frame_pfn_file(self):
    """
    Create a pegasus cache file name, uses inspiralutils
    """
    import inspiralutils as iu
    gpsstart=self.config.get('input','gps-start-time')
    gpsend=self.config.get('input','gps-end-time')
    pfnfile=iu.create_frame_pfn_file(self.frtypes,gpsstart,gpsend)
    return pfnfile
   
  def get_required_data(self,times):
    """
    Calculate the data that will be needed to process all events
    """
    #psdlength = self.config.getint('input','max-psd-length')
    padding=self.config.getint('input','padding')
    if self.config.has_option('engine','seglen') or self.config.has_option('lalinference','seglen'):
      if self.config.has_option('engine','seglen'):
        seglen = self.config.getint('engine','seglen')
      if self.config.has_option('lalinference','seglen'):
        seglen = self.config.getint('lalinference','seglen')

      if os.path.exists("psd.xml.gz"):
        psdlength = 0
      else:
        psdlength = 32*seglen
    else:
      seglen = max(e.duration for e in self.events)
      if os.path.exists("psd.xml.gz"):
        psdlength = 0
      else:
        psdlength = 32*seglen
    # Assume that the data interval is (end_time - seglen -padding , end_time + psdlength +padding )
    # -> change to (trig_time - seglen - padding - psdlength + 2 , trig_time + padding + 2) to estimate the psd before the trigger for online follow-up.
    # Also require padding before start time
    return (min(times)-padding-seglen-psdlength+2,max(times)+padding+2)

  def setup_from_times(self,times):
    """
    Generate a DAG from a list of times
    """
    for time in self.times:
      self.add_full_analysis_lalinferencenest(Event(trig_time=time))
      
  def select_events(self):
    """
    Read events from the config parser. Understands both ranges and comma separated events, or combinations
    eg. events=[0,1,5:10,21] adds to the analysis the events: 0,1,5,6,7,8,9,10 and 21
    """
    events=[]
    times=[]
    raw_events=self.config.get('input','events').replace('[','').replace(']','').split(',')
    for raw_event in raw_events:
        if ':' in raw_event:
            limits=raw_event.split(':')
            if len(limits) != 2:
                print "Error: in event config option; ':' must separate two numbers."
                exit(0)
            low=int(limits[0])
            high=int(limits[1])
            if low>high:
                events.extend(range(int(high),int(low)+1))
            elif high>low:
                events.extend(range(int(low),int(high)+1))
        else:
            events.append(int(raw_event))
    return events

  def setup_from_inputs(self):
    """
    Scan the list of inputs, i.e.
    gps-time-file, injection-file, sngl-inspiral-file, coinc-inspiral-file, pipedown-database
    in the [input] section of the ini file.
    And process the events found therein
    """
    gpsstart=None
    gpsend=None
    inputnames=['gps-time-file','injection-file','sngl-inspiral-file','coinc-inspiral-file','pipedown-db','gid']#,'lvalert-file']
    if sum([ 1 if self.config.has_option('input',name) else 0 for name in inputnames])!=1:
        print 'Plese specify only one input file'
        sys.exit(1)
    if self.config.has_option('input','events'):
      selected_events=self.config.get('input','events')
      print 'Selected events %s'%(str(selected_events))
      
      if selected_events=='all':
          selected_events=None
      else:
          selected_events=self.select_events()
    else:
        selected_events=None
    if self.config.has_option('input','gps-start-time'):
      gpsstart=self.config.getfloat('input','gps-start-time')
    if self.config.has_option('input','gps-end-time'):
      gpsend=self.config.getfloat('input','gps-end-time')
    # ASCII list of GPS times
    if self.config.has_option('input','gps-time-file'):
      times=scan_timefile(self.config.get('input','gps-time-file'))
      events=[Event(trig_time=time) for time in times]
    # Siminspiral Table
    if self.config.has_option('input','injection-file'):
      from pylal import SimInspiralUtils
      injTable=SimInspiralUtils.ReadSimInspiralFromFiles([self.config.get('input','injection-file')])
      events=[Event(SimInspiral=inj) for inj in injTable]
      #shutil.copy(self.config.get('input','injection-file'),self.basepath)
      self.add_pfn_cache([create_pfn_tuple(self.config.get('input','injection-file'))])
    # SnglInspiral Table
    if self.config.has_option('input','sngl-inspiral-file'):
      from pylal import SnglInspiralUtils
      trigTable=SnglInspiralUtils.ReadSnglInspiralFromFiles([self.config.get('input','sngl-inspiral-file')])
      events=[Event(SnglInspiral=trig) for trig in trigTable]
      self.add_pfn_cache([create_pfn_tuple(self.config.get('input','sngl-inspiral-file'))])
      #shutil.copy(self.config.get('input','sngl-inspiral-file'),self.basepath)
    if self.config.has_option('input','coinc-inspiral-file'):
      from pylal import CoincInspiralUtils
      coincTable = CoincInspiralUtils.readCoincInspiralFromFiles([self.config.get('input','coinc-inspiral-file')])
      events = [Event(CoincInspiral=coinc) for coinc in coincTable]
      self.add_pfn_cache([create_pfn_tuple(self.config.get('input','coinc-inspiral-file'))])
      #shutil.copy(self.config.get('input','coinc-inspiral-file'),self.basepath)
    # LVAlert CoincInspiral Table
    #if self.config.has_option('input','lvalert-file'):
    if self.config.has_option('input','gid'):
      gid=self.config.get('input','gid')
      flow=40.0
      if self.config.has_option('lalinference','flow'):
        flow=min(ast.literal_eval(self.config.get('lalinference','flow')).values())
      events = readLValert(gid=gid,flow=flow,gracedb=self.config.get('condor','gracedb'))
    # pipedown-database
    else: gid=None
    if self.config.has_option('input','pipedown-db'):
      db_connection = open_pipedown_database(self.config.get('input','pipedown-db'),None)[0]
      # Timeslides
      if self.config.has_option('input','time-slide-dump'):
        timeslidedump=self.config.get('input','time-slide-dump')
      else:
        timeslidedump=None
      if self.config.has_option('input','max-cfar'):
	maxcfar=self.config.getfloat('input','max-cfar')
      else:
	maxcfar=-1
      if self.config.get('input','timeslides').lower()=='true':
	events=get_timeslides_pipedown(db_connection, gpsstart=gpsstart, gpsend=gpsend,dumpfile=timeslidedump,max_cfar=maxcfar)
      else:
	events=get_zerolag_pipedown(db_connection, gpsstart=gpsstart, gpsend=gpsend, dumpfile=timeslidedump,max_cfar=maxcfar)
    if(selected_events is not None):
        used_events=[]
        for i in selected_events:
            e=events[i]
            e.event_id=i
            used_events.append(e)
        events=used_events
    if gpsstart is not None:
        events = filter(lambda e:e.trig_time>gpsstart, events)
    if gpsend is not None:
        events = filter(lambda e:e.trig_time<gpsend, events)
    return events

  def add_full_analysis_lalinferencenest(self,event):
    """
    Generate an end-to-end analysis of a given event (Event class)
    For LALinferenceNest code. Uses parallel runs if specified
    """
    evstring=str(event.event_id)
    if event.trig_time is not None:
        evstring=str(event.trig_time)+'-'+str(event.event_id)
    Npar=self.config.getint('analysis','nparallel')
    # Set up the parallel engine nodes
    enginenodes=[]
    for i in range(Npar):
      n=self.add_engine_node(event)
      if n is not None: enginenodes.append(n)
    if len(enginenodes)==0:
      return False
    myifos=enginenodes[0].get_ifos()
    # Merge the results together
    pagedir=os.path.join(self.webdir,evstring,myifos)
    #pagedir=os.path.join(self.basepath,evstring,myifos)
    mkdirs(pagedir)
    mergenode=MergeNSNode(self.merge_job,parents=enginenodes)
    mergenode.set_pos_output_file(os.path.join(self.posteriorpath,'posterior_%s_%s.dat'%(myifos,evstring)))
    self.add_node(mergenode)
    # Call finalize to build final list of available data
    enginenodes[0].finalize()
    if event.GID is not None:
      if self.config.has_option('analysis','upload-to-gracedb'):
        if self.config.getboolean('analysis','upload-to-gracedb'):
          self.add_gracedb_log_node(respagenode,event.GID)
    if self.config.getboolean('analysis','coherence-test') and len(enginenodes[0].ifos)>1:
        zipfilename='postproc_'+evstring+'.tar.gz'
        respagenode=self.add_results_page_node(resjob=self.cotest_results_page_job,outdir=pagedir,parent=mergenode,gzip_output=zipfilename)
        if self.config.has_option('input','injection-file') and event.event_id is not None:
            respagenode.set_injection(self.config.get('input','injection-file'),event.event_id)
        mkdirs(os.path.join(self.basepath,'coherence_test'))
        par_mergenodes=[]
        for ifo in enginenodes[0].ifos:
            cotest_nodes=[self.add_engine_node(event,ifos=[ifo]) for i in range(Npar)]
            for co in cotest_nodes:
              co.set_psdstart(enginenodes[0].GPSstart)
              co.set_psdlength(enginenodes[0].psdlength)
            pmergenode=MergeNSNode(self.merge_job,parents=cotest_nodes)
            pmergenode.set_pos_output_file(os.path.join(self.posteriorpath,'posterior_%s_%s.dat'%(ifo,evstring)))
            self.add_node(pmergenode)
            par_mergenodes.append(pmergenode)
            presultsdir=os.path.join(pagedir,ifo)
            mkdirs(presultsdir)
            pzipfilename='postproc_'+evstring+'_'+ifo+'.tar.gz'
            subresnode=self.add_results_page_node(outdir=presultsdir,parent=pmergenode, gzip_output=pzipfilename)
            subresnode.set_bayes_coherent_noise(pmergenode.get_B_file())
            if self.config.has_option('input','injection-file') and event.event_id is not None:
                subresnode.set_injection(self.config.get('input','injection-file'),event.event_id)
        coherence_node=CoherenceTestNode(self.coherence_test_job,outfile=os.path.join(self.basepath,'coherence_test','coherence_test_%s_%s.dat'%(myifos,evstring)))
        coherence_node.add_coherent_parent(mergenode)
        map(coherence_node.add_incoherent_parent, par_mergenodes)
        self.add_node(coherence_node)
        respagenode.add_parent(coherence_node)
        respagenode.set_bayes_coherent_incoherent(coherence_node.get_output_files()[0])
    else:
        zipfilename='postproc_'+evstring+'.tar.gz'
        respagenode=self.add_results_page_node(outdir=pagedir,parent=mergenode,gzip_output=zipfilename)
    respagenode.set_bayes_coherent_noise(mergenode.get_B_file())
    if self.config.has_option('input','injection-file') and event.event_id is not None:
        respagenode.set_injection(self.config.get('input','injection-file'),event.event_id)
    if event.GID is not None:
        self.add_gracedb_log_node(respagenode,event.GID)
    return True
	
  def add_full_analysis_lalinferencemcmc(self,event):
    """
    Generate an end-to-end analysis of a given event
    For LALInferenceMCMC.
    """
    evstring=str(event.event_id)
    if event.trig_time is not None:
        evstring=str(event.trig_time)+'-'+str(event.event_id)
    Npar=self.config.getint('analysis','nparallel')
    enginenodes=[]
    for i in range(Npar):
        enginenodes.append(self.add_engine_node(event))
    myifos=enginenodes[0].get_ifos()
    pagedir=os.path.join(self.webdir,evstring,myifos)
    mkdirs(pagedir)
    respagenode=self.add_results_page_node(outdir=pagedir)
    map(respagenode.add_engine_parent, enginenodes)
    if event.GID is not None:
      if self.config.has_option('analysis','upload-to-gracedb'):
        if self.config.getboolean('analysis','upload-to-gracedb'):
          self.add_gracedb_log_node(respagenode,event.GID)

  def add_full_analysis_lalinferencebambi(self,event):
    """
    Generate an end-to-end analysis of a given event
    For LALInferenceBAMBI.
    """
    evstring=str(event.event_id)
    if event.trig_time is not None:
        evstring=str(event.trig_time)+'-'+str(event.event_id)
    enginenodes=[]
    enginenodes.append(self.add_engine_node(event))
    myifos=enginenodes[0].get_ifos()
    pagedir=os.path.join(self.webdir,evstring,myifos)
    mkdirs(pagedir)
    respagenode=self.add_results_page_node(outdir=pagedir)
    respagenode.set_bayes_coherent_noise(enginenodes[0].get_B_file())
    respagenode.set_header_file(enginenodes[0].get_header_file())
    map(respagenode.add_engine_parent, enginenodes)
    if event.GID is not None:
      if self.config.has_option('analysis','upload-to-gracedb'):
        if self.config.getboolean('analysis','upload-to-gracedb'):
          self.add_gracedb_log_node(respagenode,event.GID)

  def add_science_segments(self):
    # Query the segment database for science segments and
    # add them to the pool of segments
    if self.config.has_option('input','ignore-science-segments'):
      if self.config.getboolean('input','ignore-science-segments'):
        start=self.config.getfloat('input','gps-start-time')
        end=self.config.getfloat('input','gps-end-time')
        i=0
        for ifo in self.ifos:
          sciseg=pipeline.ScienceSegment((i,start,end,end-start))
          df_node=self.get_datafind_node(ifo,self.frtypes[ifo],int(sciseg.start()),int(sciseg.end()))
          sciseg.set_df_node(df_node)
          self.segments[ifo].append(sciseg)
          i+=1
        return
    # Look up science segments as required
    segmentdir=os.path.join(self.basepath,'segments')
    mkdirs(segmentdir)
    curdir=os.getcwd()
    os.chdir(segmentdir)
    for ifo in self.ifos:
      (segFileName,dqVetoes)=inspiralutils.findSegmentsToAnalyze(self.config, ifo, self.veto_categories, generate_segments=True,\
	use_available_data=self.use_available_data , data_quality_vetoes=False)
      self.dqVetoes=dqVetoes
      segfile=open(segFileName)
      segs=segmentsUtils.fromsegwizard(segfile)
      segs.coalesce()
      segfile.close()
      for seg in segs:
	    sciseg=pipeline.ScienceSegment((segs.index(seg),seg[0],seg[1],seg[1]-seg[0]))
	    df_node=self.get_datafind_node(ifo,self.frtypes[ifo],int(sciseg.start()),int(sciseg.end()))
	    sciseg.set_df_node(df_node)
	    self.segments[ifo].append(sciseg)
    os.chdir(curdir)
  
  def get_datafind_node(self,ifo,frtype,gpsstart,gpsend):
    node=pipeline.LSCDataFindNode(self.datafind_job)
    node.set_observatory(ifo[0])
    node.set_type(frtype)
    node.set_start(gpsstart)
    node.set_end(gpsend)
    #self.add_node(node)
    return node
  
  def add_engine_node(self,event,ifos=None,extra_options=None):
    """
    Add an engine node to the dag. Will find the appropriate cache files automatically.
    Will determine the data to be read and the output file.
    Will use all IFOs known to the DAG, unless otherwise specified as a list of strings
    """
    if ifos is None and len(event.ifos)>0:
      ifos=event.ifos
    if ifos is None:
      ifos=self.ifos
    romweightsnode={}
    prenode=self.EngineNode(self.preengine_job)
    node=self.EngineNode(self.engine_jobs[tuple(ifos)])
    end_time=event.trig_time
    node.set_trig_time(end_time)
    prenode.set_trig_time(end_time)
    randomseed=random.randint(1,2**31)
    node.set_seed(randomseed)
    prenode.set_seed(randomseed)
    srate=0
    if event.srate:
      srate=event.srate
    if self.config.has_option('lalinference','srate'):
      srate=ast.literal_eval(self.config.get('lalinference','srate'))
    if srate is not 0:
      node.set_srate(srate)
      prenode.set_srate(srate)
    if event.trigSNR:
      node.set_trigSNR(event.trigSNR)
    if self.dataseed:
      node.set_dataseed(self.dataseed+event.event_id)
      prenode.set_dataseed(self.dataseed+event.event_id)
    gotdata=0
    for ifo in ifos:
      if event.timeslides.has_key(ifo):
        slide=event.timeslides[ifo]
      else:
        slide=0
      for seg in self.segments[ifo]:
        if end_time >= seg.start() and end_time < seg.end():
          if not self.config.has_option('lalinference','fake-cache'):
            if self.config.has_option('lalinference','roq'):
              prenode.add_ifo_data(ifo,seg,self.channels[ifo],timeslide=slide)
            gotdata+=node.add_ifo_data(ifo,seg,self.channels[ifo],timeslide=slide)
          else:
            fakecachefiles=ast.literal_eval(self.config.get('lalinference','fake-cache'))
            if self.config.has_option('lalinference','roq'):
              prenode.add_fake_ifo_data(ifo,seg,fakecachefiles[ifo],timeslide=slide)
            gotdata+=node.add_fake_ifo_data(ifo,seg,fakecachefiles[ifo],timeslide=slide)
    if self.config.has_option('lalinference','psd-xmlfile'):
      psdpath=os.path.realpath(self.config.get('lalinference','psd-xmlfile'))
      node.psds=get_xml_psds(psdpath,ifos,os.path.join(self.basepath,'PSDs'),end_time=end_time)
      prenode.psds=get_xml_psds(psdpath,ifos,os.path.join(self.basepath,'PSDs'),end_time=end_time)
      if len(ifos)==0:
        node.ifos=node.cachefiles.keys()
        prenode.ifos=prenode.cachefiles.keys()
      else:
        node.ifos=ifos
        prenode.ifos=ifos
      gotdata=1
    if self.config.has_option('input','gid'):
      if os.path.isfile(os.path.join(self.basepath,'psd.xml.gz')):
        psdpath=os.path.join(self.basepath,'psd.xml.gz')
        node.psds=get_xml_psds(psdpath,ifos,os.path.join(self.basepath,'PSDs'),end_time=None)
        prenode.psds=get_xml_psds(psdpath,ifos,os.path.join(self.basepath,'PSDs'),end_time=None)
    if self.config.has_option('lalinference','flow'):
      node.flows=ast.literal_eval(self.config.get('lalinference','flow'))
      prenode.flows=ast.literal_eval(self.config.get('lalinference','flow'))
    if event.fhigh:
      for ifo in ifos:
        node.fhighs[ifo]=str(event.fhigh)
        prenode.fhighs[ifo]=str(event.fhigh)
    if self.config.has_option('lalinference','fhigh'):
      node.fhighs=ast.literal_eval(self.config.get('lalinference','fhigh'))
      prenode.fhighs=ast.literal_eval(self.config.get('lalinference','fhigh'))
      prenode.set_max_psdlength(self.config.getint('input','max-psd-length'))
      prenode.set_padding(self.config.getint('input','padding'))
      #prenode[ifo].set_output_file('/dev/null')
      prenode.add_var_arg('--Niter 1')
      prenode.add_var_arg('--data-dump')
      if self.config.has_option('lalinference','seglen'):
        prenode.set_seglen(self.config.getint('lalinference','seglen'))
      elif self.config.has_option('engine','seglen'):
        prenode.set_seglen(self.config.getint('engine','seglen'))
      else:
        prenode.set_seglen(event.duration)
    # Add the nodes it depends on
    for ifokey, seg in node.scisegs.items():
      dfnode=seg.get_df_node()
      if dfnode is not None and dfnode not in self.get_nodes():
        if not self.config.has_option('lalinference','fake-cache'):
          self.add_node(dfnode)
        if self.config.has_option('lalinference','roq'):
          if gotdata and seg.id() not in self.prenodes.keys():
            if prenode not in self.get_nodes():
              self.add_node(prenode)
              for ifo in ifos:
                romweightsnode[ifo]=self.add_rom_weights_node(ifo,prenode)
                self.add_node(romweightsnode[ifo])
                if self.config.has_option('input','injection-file'):
                  freqDataFile=os.path.join(self.basepath,ifo+'-freqDataWithInjection.dat')
                else:
                  freqDataFile=os.path.join(self.basepath,ifo+'-freqData.dat')
                prenode.add_output_file(freqDataFile)
                prenode.add_output_file(os.path.join(self.basepath,ifo+'-PSD.dat'))
                romweightsnode[ifo].add_var_arg('-d '+freqDataFile)
                romweightsnode[ifo].add_input_file(freqDataFile)
                romweightsnode[ifo].add_var_arg('-p '+os.path.join(self.basepath,ifo+'-PSD.dat'))
                romweightsnode[ifo].add_input_file(os.path.join(self.basepath,ifo+'-PSD.dat'))
                romweightsnode[ifo].add_output_file(os.path.join(self.basepath,'weights_'+ifo+'.dat'))
            self.prenodes[seg.id()]=(prenode,romweightsnode)
          node.add_parent(self.prenodes[seg.id()][1][ifokey])

    if gotdata:
      self.add_node(node)
    else:
      'Print no data found for time %f'%(end_time)
      return None
    if extra_options is not None:
      for opt in extra_options.keys():
	    node.add_var_arg('--'+opt+' '+extra_options[opt])
    # Add control options
    if self.config.has_option('input','injection-file'):
       node.set_injection(self.config.get('input','injection-file'),event.event_id)
       prenode.set_injection(self.config.get('input','injection-file'),event.event_id)
    if self.config.has_option('lalinference','seglen'):
      node.set_seglen(self.config.getint('lalinference','seglen'))
    elif  self.config.has_option('engine','seglen'):
      node.set_seglen(self.config.getint('engine','seglen'))
    else:
      node.set_seglen(event.duration)
    if self.config.has_option('input','psd-length'):
      node.set_psdlength(self.config.getint('input','psd-length'))
    if self.config.has_option('input','psd-start-time'):
      node.set_psdstart(self.config.getfloat('input','psd-start-time'))
    node.set_max_psdlength(self.config.getint('input','max-psd-length'))
    node.set_padding(self.config.getint('input','padding'))
    out_dir=os.path.join(self.basepath,'engine')
    mkdirs(out_dir)
    node.set_output_file(os.path.join(out_dir,node.engine+'-'+str(event.event_id)+'-'+node.get_ifos()+'-'+str(node.get_trig_time())+'-'+str(node.id)))
    if self.config.has_option('lalinference','roq'):
      for ifo in ifos:
        node.add_var_arg('--'+ifo+'-roqweights '+os.path.join(self.basepath,'weights_'+ifo+'.dat'))
        node.add_input_file(os.path.join(self.basepath,'weights_'+ifo+'.dat'))
        
      node.add_var_arg('--roqtime_steps '+os.path.join(self.basepath,'Num_tc_sub_domains.dat'))
      node.add_input_file(os.path.join(self.basepath,'Num_tc_sub_domains.dat'))
      if self.config.has_option('paths','rom_nodes'):
        nodes_path=self.config.get('paths','rom_nodes')
        node.add_var_arg('--roqnodes '+nodes_path)
        node.add_input_file(nodes_path)
      else:
        print 'No nodes specified for ROM likelihood'
        return None
    return node
    
  def add_results_page_node(self,resjob=None,outdir=None,parent=None,extra_options=None,gzip_output=None):
    if resjob is None:
        resjob=self.results_page_job
    node=ResultsPageNode(resjob)
    if parent is not None:
      node.add_parent(parent)
      infile=parent.get_pos_file()
      node.add_file_arg(infile)
    node.set_output_path(outdir)
    if gzip_output is not None:
        node.set_gzip_output(gzip_output)
    self.add_node(node)
    return node

  def add_gracedb_log_node(self,respagenode,gid):
    node=GraceDBNode(self.gracedbjob,parent=respagenode,gid=gid)
    node.add_parent(respagenode)
    self.add_node(node)
    return node

  def add_rom_weights_node(self,ifo,parent=None):
    try:
      node=self.romweightsnodes[ifo]
    except KeyError:
      node=ROMNode(self.romweights_job,ifo)
      self.romweightsnodes[ifo]=node
      if parent is not None:
        node.add_parent(parent)
    #self.add_node(node)
    return node


class EngineJob(pipeline.CondorDAGJob,pipeline.AnalysisJob):
  def __init__(self,cp,submitFile,logdir,ispreengine=False,dax=False,site=None):
    self.ispreengine=ispreengine
    self.engine=cp.get('analysis','engine')
    basepath=cp.get('paths','basedir')
    snrpath=os.path.join(basepath,'SNR')
    self.snrpath=snrpath
    mkdirs(snrpath)
    if ispreengine is False:
      if self.engine=='lalinferencemcmc':
        exe=cp.get('condor','mpirun')
        self.binary=cp.get('condor',self.engine)
        #universe="parallel"
        universe="vanilla"
        self.write_sub_file=self.__write_sub_file_mcmc_mpi
      elif self.engine=='lalinferencebambimpi':
        exe=cp.get('condor','mpirun')
        self.binary=cp.get('condor','lalinferencebambi')
        universe="vanilla"
        self.write_sub_file=self.__write_sub_file_mcmc_mpi
      else:
        exe=cp.get('condor',self.engine)
        if True: # FIXME: Select only for grid jobs
          universe='vanilla'
        else: universe="standard"
    else:
      self.engine=='lalinferencemcmc'
      exe=cp.get('condor',self.engine)
<<<<<<< HEAD
      universe="vanilla"
=======
      if self.site is not None and self.self!='local':
        universe='vanilla'
      else: universe="standard"
>>>>>>> 84f71539
    pipeline.CondorDAGJob.__init__(self,universe,exe)
    pipeline.AnalysisJob.__init__(self,cp,dax=dax)
    # Set grid site if needed
    if site:
      self.set_grid_site(site)
      if site!='local':
        self.set_executable_installed(False)
    # Set the options which are always used
    self.set_sub_file(submitFile)
    if self.engine=='lalinferencemcmc' or self.engine=='lalinferencebambimpi':
      #openmpipath=cp.get('condor','openmpi')
      self.machine_count=cp.get('mpi','machine-count')
      self.machine_memory=cp.get('mpi','machine-memory')
      #self.add_condor_cmd('machine_count',machine_count)
      #self.add_condor_cmd('environment','CONDOR_MPI_PATH=%s'%(openmpipath))
      try:
        hostname=socket.gethostbyaddr(socket.gethostname())[0]
      except:
        hostname='Unknown'
      if hostname=='pcdev1.phys.uwm.edu':
        self.add_condor_cmd('Requirements','CAN_RUN_MULTICORE')
        self.add_condor_cmd('+RequiresMultipleCores','True')
      self.add_condor_cmd('request_cpus',self.machine_count)
      self.add_condor_cmd('request_memory',str(float(self.machine_count)*float(self.machine_memory)))
      self.add_condor_cmd('getenv','true')
      if cp.has_option('condor','queue'):
        self.add_condor_cmd('+'+cp.get('condor','queue'),'True')
        self.add_condor_cmd('Requirements','(TARGET.'+cp.get('condor','queue')+' =?= True)')
    if cp.has_section(self.engine):
      if ispreengine is False:
        self.add_ini_opts(cp,self.engine)
    if  cp.has_section('engine'):
      if ispreengine is False:
        self.add_ini_opts(cp,'engine')
    #self.add_opt('snrpath',snrpath)
    self.set_stdout_file(os.path.join(logdir,'lalinference-$(cluster)-$(process)-$(node).out'))
    self.set_stderr_file(os.path.join(logdir,'lalinference-$(cluster)-$(process)-$(node).err'))
 
  def set_grid_site(self,site=None):
    """
    Over-load base class method to choose condor universe properly
    """
    if site is not None and site!='local':
      self.set_universe('vanilla')
    else:
      self.set_universe('standard')
    pipeline.CondorDAGJob.set_grid_site(site)
 
  def __write_sub_file_mcmc_mpi(self):
    """
    Nasty hack to insert the MPI stuff into the arguments
    when write_sub_file is called
    """
    # First write the standard sub file
    pipeline.CondorDAGJob.write_sub_file(self)
    # Then read it back in to mangle the arguments line
    outstring=""
    MPIextraargs= ' -np '+self.machine_count+' '+self.binary#'--verbose --stdout cluster$(CLUSTER).proc$(PROCESS).mpiout --stderr cluster$(CLUSTER).proc$(PROCESS).mpierr '+self.binary+' -- '
    subfilepath=self.get_sub_file()
    subfile=open(subfilepath,'r')
    for line in subfile:
       if line.startswith('arguments = "'):
          print 'Hacking sub file for MPI'
          line=line.replace('arguments = "','arguments = "'+MPIextraargs,1)
       outstring=outstring+line
    subfile.close()
    subfile=open(subfilepath,'w')
    subfile.write(outstring)
    subfile.close()
 
class EngineNode(pipeline.CondorDAGNode):
  new_id = itertools.count().next
  def __init__(self,li_job):
    pipeline.CondorDAGNode.__init__(self,li_job)
    self.ifos=[]
    self.scisegs={}
    self.channels={}
    self.psds={}
    self.flows={}
    self.fhighs={}
    self.timeslides={}
    self.seglen=None
    self.psdlength=None
    self.padding=None
    self.maxlength=None
    self.psdstart=None
    self.cachefiles={}
    if li_job.ispreengine is False:
      self.id=EngineNode.new_id()
    self.__finaldata=False
    self.snrpath=None
    self.fakedata=False
    self.lfns=[] # Local file names (for frame files and pegasus)

  def set_seglen(self,seglen):
    self.seglen=seglen

  def set_psdlength(self,psdlength):
    self.psdlength=psdlength

  def set_max_psdlength(self,psdlength):
    self.maxlength=psdlength
  
  def set_padding(self,padding):
    self.padding=padding
  
  def set_psdstart(self,psdstart):
    self.psdstart=psdstart

  def set_seed(self,seed):
    self.add_var_opt('randomseed',str(seed))
  
  def set_srate(self,srate):
    self.add_var_opt('srate',str(srate))

  def set_trigSNR(self,trigSNR):
    self.add_var_opt('trigSNR',str(trigSNR))

  def set_dataseed(self,seed):
    self.add_var_opt('dataseed',str(seed))

  def get_ifos(self):
    return ''.join(map(str,self.ifos))
      
  def get_snr_file(self):
    ifos=''
    for i in self.ifos: ifos='%s%s'%(ifos,i)
    return os.path.join(self.job.snrpath,'snr_%s_%10.1f.dat'%(ifos,float(self.get_trig_time())))
  
  def set_trig_time(self,time):
    """
    Set the end time of the signal for the centre of the prior in time
    """
    self.__trigtime=float(time)
    self.add_var_opt('trigtime',str(time))
    
  def set_event_number(self,event):
    """
    Set the event number in the injection XML.
    """
    if event is not None:
      self.__event=int(event)
      self.add_var_opt('event',str(event))
  
  def set_injection(self,injfile,event):
    """
    Set a software injection to be performed.
    """
    self.add_file_opt('inj',injfile)
    self.set_event_number(event)

  def get_trig_time(self): return self.__trigtime
 
  def add_fake_ifo_data(self,ifo,sciseg,fake_cache_name,timeslide=0):
    """
    Dummy method to set up fake data without needing to run datafind
    """
    self.ifos.append(ifo)
    self.scisegs[ifo]=sciseg
    self.cachefiles[ifo]=fake_cache_name
    self.timeslides[ifo]=timeslide
    self.channels[ifo]=fake_cache_name
    self.fakedata=True
    return 1
  
  def add_ifo_data(self,ifo,sciseg,channelname,timeslide=0):
    self.ifos.append(ifo)
    self.scisegs[ifo]=sciseg
    parent=sciseg.get_df_node()
    if parent is not None:
        self.add_parent(parent)
        df_output=parent.get_output()
        self.set_cache(df_output,ifo)
        #self.cachefiles[ifo]=parent.get_output_files()[0]
        #self.add_input_file(self.cachefiles[ifo])
        self.timeslides[ifo]=timeslide
        self.channels[ifo]=channelname
        return 1
    else: return 0
 
  def set_cache(self,filename,ifo):
    """
    Add a cache file from LIGODataFind. Based on same method from pipeline.AnalysisNode
    """
    print 'Adding cache files %s'%(str(filename))
    if isinstance(filename,str): # A normal lal cache file
        self.cachefiles[ifo]=filename
        self.add_input_file(filename)
    elif isinstance(filename,list): # A list of LFNs (for DAX mode)
        self.add_var_opt('glob-frame-data',' ')
        if len(filename) == 0:
          raise pipeline.CondorDAGNodeError, \
          "LDR did not return any LFNs for query: check ifo and frame type"
        for lfn in filename:
            self.lfns.append(lfn)

  def finalize(self):
    if not self.__finaldata:
      self._finalize_ifo_data()
    pipeline.CondorDAGNode.finalize(self)
    
  def _finalize_ifo_data(self):
      """
      Add final list of IFOs and data to analyse to command line arguments.
      """
      for ifo in self.ifos:
        self.add_var_arg('--ifo '+ifo)
        if self.fakedata:
            self.add_var_opt('%s-cache'%(ifo),self.cachefiles[ifo])
        elif not self.lfns:
            self.add_file_opt('%s-cache'%(ifo),self.cachefiles[ifo])
        self.add_var_opt('%s-channel'%(ifo),self.channels[ifo])
        if self.flows: self.add_var_opt('%s-flow'%(ifo),self.flows[ifo])
        if self.psds: self.add_var_opt('%s-psd'%(ifo),self.psds[ifo])
        if any(self.timeslides): self.add_var_opt('%s-timeslide'%(ifo),self.timeslides[ifo])

      # Start at earliest common time
      # NOTE: We perform this arithmetic for all ifos to ensure that a common data set is
      # Used when we are running the coherence test.
      # Otherwise the noise evidence will differ.
      #if self.scisegs!={}:
      starttime=max([int(self.scisegs[ifo].start()) for ifo in self.ifos])
      endtime=min([int(self.scisegs[ifo].end()) for ifo in self.ifos])
      #else:
      #  (starttime,endtime)=self.get_required_data(self.get_trig_time())
      #  starttime=floor(starttime)
      #  endtime=ceil(endtime)
        #starttime=self.get_trig_time()-self.padding-self.seglen-self.psdlength#-0.5*self.maxlength
        #endtime=starttime+self.padding#+self.maxlength
      self.GPSstart=starttime
      self.__GPSend=endtime
      length=endtime-starttime
      
      # Now we need to adjust the start time and length to make sure the maximum data length
      # is not exceeded.
      trig_time=self.get_trig_time()
      maxLength=self.maxlength
      if(length > maxLength):
        while(self.GPSstart+maxLength<trig_time and self.GPSstart+maxLength<self.__GPSend):
          self.GPSstart+=maxLength/2.0
      # Override calculated start time if requested by user in ini file
      if self.psdstart is not None:
        self.GPSstart=self.psdstart
        print 'Over-riding start time to user-specified value %f'%(self.GPSstart)
        #if self.GPSstart<starttime or self.GPSstart>endtime:
        #  print 'ERROR: Over-ridden time lies outside of science segment!'
        #  raise Exception('Bad psdstart specified') 
      self.add_var_opt('psdstart',str(self.GPSstart))
      if self.psdlength is None:
        self.psdlength=self.__GPSend-self.GPSstart-2*self.padding-self.seglen-1
        if(self.psdlength>self.maxlength):
          self.psdlength=self.maxlength
      self.add_var_opt('psdlength',self.psdlength)
      self.add_var_opt('seglen',self.seglen)
      for lfn in self.lfns:
        a, b, c, d = lfn.split('.')[0].split('-')
        t_start = int(c)
        t_end = int(c) + int(d)
        data_end=max(self.GPSstart+self.psdlength,trig_time+2)
        if( t_start <= data_end and t_end>self.GPSstart):
        #if (t_start <= (self.GPSstart+self.psdlength or t_start <=trig_time+2 or t_end >=) \
        #    and ( (t_end <= (self.GPSstart+self.psdlength )) or (t_end <= trig_time+2) ))  :
            self.add_input_file(lfn)
      self.__finaldata=True

class LALInferenceNestNode(EngineNode):
  def __init__(self,li_job):
    EngineNode.__init__(self,li_job)
    self.engine='lalinferencenest'
    self.outfilearg='outfile'
    
  def set_output_file(self,filename):
    self.nsfile=filename+'.dat'
    self.add_file_opt(self.outfilearg,self.nsfile,file_is_output_file=True)
    self.Bfilename=self.nsfile+'_B.txt'
    self.add_output_file(self.Bfilename)
    self.headerfile=self.nsfile+'_params.txt'
    self.add_output_file(self.headerfile)

  def get_B_file(self):
    return self.Bfilename

  def get_ns_file(self):
    return self.nsfile

  def get_header_file(self):
    return self.headerfile

class LALInferenceMCMCNode(EngineNode):
  def __init__(self,li_job):
    EngineNode.__init__(self,li_job)
    self.engine='lalinferencemcmc'
    self.outfilearg='outfile'

  def set_output_file(self,filename):
    self.posfile=filename+'.00'
    self.add_file_opt(self.outfilearg,filename,file_is_output_file=True)
    self.add_output_file(self.posfile)

  def get_pos_file(self):
    return self.posfile

class LALInferenceBAMBINode(EngineNode):
  def __init__(self,li_job):
    EngineNode.__init__(self,li_job)
    self.engine='lalinferencebambi'
    self.outfilearg='outfile'

  def set_output_file(self,filename):
    self.fileroot=filename+'_'
    self.posfile=self.fileroot+'post_equal_weights.dat'
    self.paramsfile=self.fileroot+'params.txt'
    self.Bfilename=self.fileroot+'evidence.dat'
    self.headerfile=self.paramsfile
    self.add_file_opt(self.outfilearg,self.fileroot)

  def get_B_file(self):
    return self.Bfilename

  def get_pos_file(self):
    return self.posfile

  def get_header_file(self):
    return self.headerfile

class ResultsPageJob(pipeline.CondorDAGJob,pipeline.AnalysisJob):
  def __init__(self,cp,submitFile,logdir,dax=False):
    exe=cp.get('condor','resultspage')
    pipeline.CondorDAGJob.__init__(self,"vanilla",exe)
    pipeline.AnalysisJob.__init__(self,cp,dax=dax) # Job always runs locally
    self.set_sub_file(submitFile)
    self.set_stdout_file(os.path.join(logdir,'resultspage-$(cluster)-$(process).out'))
    self.set_stderr_file(os.path.join(logdir,'resultspage-$(cluster)-$(process).err'))
    self.add_condor_cmd('getenv','True')
    self.add_condor_cmd('RequestMemory','2000')
    self.add_ini_opts(cp,'resultspage')
    # self.add_opt('Nlive',cp.get('analysis','nlive'))
    
    if cp.has_option('results','skyres'):
        self.add_opt('skyres',cp.get('results','skyres'))

class ResultsPageNode(pipeline.CondorDAGNode):
    def __init__(self,results_page_job,outpath=None):
        pipeline.CondorDAGNode.__init__(self,results_page_job)
        if outpath is not None:
            self.set_output_path(path)
    def set_gzip_output(self,path):
        self.add_file_opt('archive',path,file_is_output_file=True)
    def set_output_path(self,path):
        self.webpath=path
        #self.add_file_opt('outpath',path,file_is_output_file=True)
        self.add_var_opt('outpath',path)
        self.add_file_opt('archive','results.tar.gz',file_is_output_file=True)
        mkdirs(path)
        self.posfile=os.path.join(path,'posterior_samples.dat')
    def set_injection(self,injfile,eventnumber):
        self.injfile=injfile
        self.add_file_opt('inj',injfile)
        self.set_event_number(eventnumber)
    def set_event_number(self,event):
        """
        Set the event number in the injection XML.
        """
        if event is not None:
            self.__event=int(event)
            self.add_var_arg('--eventnum '+str(event))
    def add_engine_parent(self,node):
      """
      Add a parent node which is one of the engine nodes
      And automatically set options accordingly
      """
      self.add_parent(node)
      self.add_file_arg(node.get_pos_file())
      if node.snrpath is not None:
        self.set_snr_file(node.get_snr_file())
      if isinstance(node,LALInferenceMCMCNode):
	      self.add_var_opt('lalinfmcmc','')
      if os.path.exists("coinc.xml"):
        self.add_var_opt('trig','coinc.xml')
    def get_pos_file(self): return self.posfile
    def set_bayes_coherent_incoherent(self,bcifile):
        self.add_file_opt('bci',bcifile)
    def set_bayes_coherent_noise(self,bsnfile):
        self.add_file_opt('bsn',bsnfile)
    def set_snr_file(self,snrfile):
        self.add_var_arg('--snr '+snrfile)
    def set_header_file(self,headerfile):
        self.add_var_arg('--header '+headerfile)
        
class CoherenceTestJob(pipeline.CondorDAGJob,pipeline.AnalysisJob):
    """
    Class defining the coherence test job to be run as part of a pipeline.
    """
    def __init__(self,cp,submitFile,logdir,dax=False):
      exe=cp.get('condor','coherencetest')
      pipeline.CondorDAGJob.__init__(self,"vanilla",exe)
      pipeline.AnalysisJob.__init__(self,cp,dax=dax) 
      self.add_opt('coherent-incoherent','')
      self.add_condor_cmd('getenv','True')
      self.set_stdout_file(os.path.join(logdir,'coherencetest-$(cluster)-$(process).out'))
      self.set_stderr_file(os.path.join(logdir,'coherencetest-$(cluster)-$(process).err'))
      self.set_sub_file(submitFile)

class CoherenceTestNode(pipeline.CondorDAGNode):
    """
    Class defining the node for the coherence test
    """
    def __init__(self,coherencetest_job,outfile=None):
      pipeline.CondorDAGNode.__init__(self,coherencetest_job)
      self.incoherent_parents=[]
      self.coherent_parent=None
      self.finalized=False
      if outfile is not None:
        self.add_file_opt('outfile',outfile,file_is_output_file=True)

    def add_coherent_parent(self,node):
      """
      Add a parent node which is an engine node, and process its outputfiles
      """
      self.coherent_parent=node
      self.add_parent(node)
    def add_incoherent_parent(self,node):
      """
      Add a parent node which provides one of the single-ifo evidence values
      """
      self.incoherent_parents.append(node)
      self.add_parent(node)
    def finalize(self):
      """
      Construct command line
      """
      if self.finalized==True: return
      self.finalized=True
      self.add_file_arg(self.coherent_parent.get_B_file())
      for inco in self.incoherent_parents:
        self.add_file_arg(inco.get_B_file())

class MergeNSJob(pipeline.CondorDAGJob,pipeline.AnalysisJob):
    """
    Class defining a job which merges several parallel nested sampling jobs into a single file
    Input arguments:
    cp        - A configparser object containing the setup of the analysis
    submitFile    - Path to store the submit file
    logdir        - A directory to hold the stderr, stdout files of the merge runs
    """
    def __init__(self,cp,submitFile,logdir,dax=False):
      exe=cp.get('condor','mergescript')
      pipeline.CondorDAGJob.__init__(self,"vanilla",exe)
      pipeline.AnalysisJob.__init__(self,cp,dax=dax) 
      self.set_sub_file(submitFile)
      self.set_stdout_file(os.path.join(logdir,'merge-$(cluster)-$(process).out'))
      self.set_stderr_file(os.path.join(logdir,'merge-$(cluster)-$(process).err'))
      self.add_condor_cmd('getenv','True')
      if cp.has_option('engine','nlive'):
        self.add_opt('Nlive',cp.get('engine','nlive'))
      elif cp.has_option('engine','Nlive'):
        self.add_opt('Nlive',cp.get('engine','Nlive'))
      if cp.has_option('merge','npos'):
      	self.add_opt('npos',cp.get('merge','npos'))


class MergeNSNode(pipeline.CondorDAGNode):
    """
    Class defining the DAG node for a merge job
    Input arguments:
    merge_job = A MergeJob object
    parents = iterable of parent LALInferenceNest nodes (must have get_ns_file() method)
    """
    def __init__(self,merge_job,parents=None):
        pipeline.CondorDAGNode.__init__(self,merge_job)
        if parents is not None:
          for parent in parents:
            self.add_engine_parent(parent)

    def add_engine_parent(self,parent):
        self.add_parent(parent)
        self.add_file_arg(parent.get_ns_file())
        self.add_file_opt('headers',parent.get_header_file())
        self.add_input_file(parent.get_B_file())

    def set_pos_output_file(self,file):
        self.add_file_opt('pos',file,file_is_output_file=True)
        self.posfile=file
        self.Bfilename=self.posfile+'_B.txt'
        self.add_output_file(self.Bfilename)
    
    def get_pos_file(self): return self.posfile
    def get_B_file(self): return self.Bfilename

class GraceDBJob(pipeline.CondorDAGJob,pipeline.AnalysisJob):
    """
    Class for a gracedb job
    """
    def __init__(self,cp,submitFile,logdir,dax=False):
      exe=cp.get('condor','gracedb')
      #pipeline.CondorDAGJob.__init__(self,"vanilla",exe)
      pipeline.CondorDAGJob.__init__(self,"scheduler",exe)
      pipeline.AnalysisJob.__init__(self,cp,dax=dax)
      self.set_sub_file(submitFile)
      self.set_stdout_file(os.path.join(logdir,'gracedb-$(cluster)-$(process).out'))
      self.set_stderr_file(os.path.join(logdir,'gracedb-$(cluster)-$(process).err'))
      self.add_condor_cmd('getenv','True')
      self.baseurl=cp.get('paths','baseurl')
      self.basepath=cp.get('paths','webdir')

class GraceDBNode(pipeline.CondorDAGNode):
    """
    Run the gracedb executable to report the results
    """
    def __init__(self,gracedb_job,gid=None,parent=None):
        pipeline.CondorDAGNode.__init__(self,gracedb_job)
        self.resultsurl=""
        if gid: self.set_gid(gid)
        if parent: self.set_parent_resultspage(parent,gid)
        self.__finalized=False
        
    def set_page_path(self,path):
        """
        Set the path to the results page, after self.baseurl.
        """
        self.resultsurl=os.path.join(self.job().baseurl,path)

    def set_gid(self,gid):
        """
        Set the GraceDB ID to log to
        """
        self.gid=gid

    def set_parent_resultspage(self,respagenode,gid):
        """
        Setup to log the results from the given parent results page node
        """
        res=respagenode
        #self.set_page_path(res.webpath.replace(self.job().basepath,self.job().baseurl))
        self.resultsurl=res.webpath.replace(self.job().basepath,self.job().baseurl)
        self.webpath=res.webpath
        self.set_gid(gid)
    def finalize(self):
        if self.__finalized:
            return
        self.add_var_arg('upload')
        self.add_var_arg(str(self.gid))
        #self.add_var_arg('"Parameter estimation finished. <a href=\"'+self.resultsurl+'/posplots.html\">'+self.resultsurl+'/posplots.html</a>"')
        self.add_var_arg(self.webpath+'/posterior_samples.dat Parameter estimation finished. '+self.resultsurl+'/posplots.html')
        self.__finalized=True

class ROMJob(pipeline.CondorDAGJob,pipeline.AnalysisJob):
  """
  Class for a ROM compute weights job
  """
  def __init__(self,cp,submitFile,logdir,dax=False):
    exe=cp.get('condor','romweights')
    pipeline.CondorDAGJob.__init__(self,"vanilla",exe)
    pipeline.AnalysisJob.__init__(self,cp,dax=dax)
    self.set_sub_file(submitFile)
    self.set_stdout_file(os.path.join(logdir,'romweights-$(cluster)-$(process).out'))
    self.set_stderr_file(os.path.join(logdir,'romweights-$(cluster)-$(process).err'))
    self.add_condor_cmd('getenv','True')
    self.add_arg('-B '+str(cp.get('paths','rom_basis')))
    self.add_arg('-V '+str(cp.get('paths','rom_invV')))
    self.add_arg('-t 0.1')
    self.add_arg('-s 32')
    self.add_arg('-f 40')
    self.add_arg('-T 0.0001')

class ROMNode(pipeline.CondorDAGNode):
  """
  Run the ROM compute weights script
  """
  def __init__(self,romweights_job,ifo):
    pipeline.CondorDAGNode.__init__(self,romweights_job)
    self.__finalized=False
    self.add_var_arg('-i '+ifo)

  def finalize(self):
    if self.__finalized:
      return
    self.__finalized=True<|MERGE_RESOLUTION|>--- conflicted
+++ resolved
@@ -1003,13 +1003,9 @@
     else:
       self.engine=='lalinferencemcmc'
       exe=cp.get('condor',self.engine)
-<<<<<<< HEAD
-      universe="vanilla"
-=======
       if self.site is not None and self.self!='local':
         universe='vanilla'
       else: universe="standard"
->>>>>>> 84f71539
     pipeline.CondorDAGJob.__init__(self,universe,exe)
     pipeline.AnalysisJob.__init__(self,cp,dax=dax)
     # Set grid site if needed
