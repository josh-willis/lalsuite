--- conflicted
+++ resolved
@@ -110,20 +110,6 @@
 			     TSSearchParams);
 
 void 
-<<<<<<< HEAD
-LALappsTrackSearchBandPassing( REAL4TimeSeries*,
-			       TSSearchParams);
-
-void 
-LALappsTracksearchRemoveHarmonics( REAL4TimeSeries*,
-				   TSSearchParams);
-
-void LALappsTracksearchRemoveHarmonicsFromSegments(REAL4TimeSeries*,
-						   TSSegmentVector*,
-						   TSSearchParams);
-void 
-LALappsTrackSearchPerformInjection( REAL4TimeSeries*,
-=======
 LALappsTrackSearchBandPassing(
 			       REAL4TimeSeries*,
 			       TSSearchParams);
@@ -140,7 +126,6 @@
 void 
 LALappsTrackSearchPerformInjection(
 				    REAL4TimeSeries*,
->>>>>>> 99992c47
 				    REAL4TimeSeries*,
 				    TSSearchParams);
 
@@ -150,12 +135,8 @@
 				  TSSearchParams);
 
 void 
-<<<<<<< HEAD
-LALappsTrackSearchInitialize(int argc,
-=======
 LALappsTrackSearchInitialize(
 			     int argc,
->>>>>>> 99992c47
 			     char* argv[],
 			     TSSearchParams*,
 			     TSappsInjectParams*,
@@ -168,12 +149,8 @@
 		    CHAR*);
 
 void
-<<<<<<< HEAD
-LALappsGetAsciiData(TSSearchParams*,
-=======
 LALappsGetAsciiData(
 		    TSSearchParams*,
->>>>>>> 99992c47
 		    REAL4TimeSeries*,
 		    CHARVector*);
 
