--- conflicted
+++ resolved
@@ -1,32 +1,14 @@
- ## Process this file with automake to produce Makefile.in
+## Process this file with automake to produce Makefile.in
 # $Id$
 
 # for using lalapps-defines + functions
 INCLUDES = -I$(top_srcdir)/src -I$(top_srcdir)/src/lalapps -I$(top_srcdir)/src/pulsar/FDS_isolated -I$(top_srcdir)/misc
-<<<<<<< HEAD
-LDADD = $(top_builddir)/src/lalapps/liblalapps.la
-
-
-## make sure LALAPPSgitID.h is re-generated at every 'make'
- .PHONY: gitID
- gitID:
-	cd $(top_builddir)/misc && $(MAKE) gitID
- BUILT_SOURCES = gitID
-
-bin_PROGRAMS = lalapps_HoughValidateAM lalapps_HoughMismatch lalapps_HierarchicalSearch
-=======
 
 ## Compiling with OpenCL on Linux
 # LDFLAGS = -lOpenCL
 #
 ## Compiling with OpenCL on Mac
 # LDFLAGS = -framework OpenCL
-
-bin_PROGRAMS = lalapps_HoughValidateAM lalapps_HoughMismatch lalapps_HierarchicalSearch
-
-EXTRA_PROGRAMS = lalapps_HierarchicalSearch_v2 lalapps_HierarchicalSearchGC \
-		 lalapps_HierarchicalSearch_sse lalapps_HierarchicalSearch_sse2 lalapps_HierarchicalSearch_cuda \
-		 eah_HierarchicalSearch eah_HierarchicalSearch_sse eah_HierarchicalSearch_sse2 eah_HierarchicalSearch_cuda		 
 
 ## make sure LALAPPSgitID.h is re-generated at every 'make'
 .PHONY: gitID
@@ -45,8 +27,13 @@
 .cu.o:
 	$(NVCC) $(CPPFLAGS) -c $< -o $@
 
+bin_PROGRAMS = lalapps_HoughValidateAM lalapps_HoughMismatch lalapps_HierarchicalSearch
+
+EXTRA_PROGRAMS = lalapps_HierarchicalSearch_v2 lalapps_HierarchicalSearchGC \
+		 lalapps_HierarchicalSearch_sse lalapps_HierarchicalSearch_sse2 lalapps_HierarchicalSearch_cuda \
+		 eah_HierarchicalSearch eah_HierarchicalSearch_sse eah_HierarchicalSearch_sse2 eah_HierarchicalSearch_cuda		 
+
 FDSsrc = ../../FDS_isolated
->>>>>>> 302280a2
 
 lalapps_HoughValidateAM_SOURCES = HoughValidateAM.c ../src/MCInjectHoughS2.h \
 	                  ../src/SFTbin.h ../src/SFTbin.c \
@@ -58,28 +45,14 @@
 			../src/DriveHoughColor.h ../src/PeakSelect.h \
 			../src/PeakSelect.c
 
-<<<<<<< HEAD
-lalapps_HierarchicalSearch_SOURCES = HierarchicalSearch.c HierarchicalSearch.h \
-			  StackSlideFstat.c StackSlideFstat.h \
-			  HoughFStatToplist.c HoughFStatToplist.h \
-			  ../../FDS_isolated/HeapToplist.c ../../FDS_isolated/HeapToplist.h \
-			  ../../FDS_isolated/ComputeFStatistic.h
-=======
 lalapps_HierarchicalSearch_v2_SOURCES = HierarchicalSearch_v2.c HierarchicalSearch.h StackSlideFstat.c StackSlideFstat.h \
 			  $(FDSsrc)/FstatToplist.c $(FDSsrc)/FstatToplist.h \
 			  $(FDSsrc)/HeapToplist.c $(FDSsrc)/HeapToplist.h \
 			  $(FDSsrc)/ComputeFStatistic.h
->>>>>>> 302280a2
 
 lalapps_HierarchicalSearchGC_SOURCES = HierarchicalSearchGC.c HierarchicalSearchGC.h \
 			  StackSlideFstat.c StackSlideFstat.h \
 			  HoughFStatToplist.c HoughFStatToplist.h \
-<<<<<<< HEAD
-			  ../../FDS_isolated/HeapToplist.c ../../FDS_isolated/HeapToplist.h \
-			  ../../FDS_isolated/ComputeFStatistic.h
-
-EXTRA_PROGRAMS = lalapps_HierarchicalSearchGC
-=======
 			  $(FDSsrc)/HeapToplist.c $(FDSsrc)/HeapToplist.h \
 			  $(FDSsrc)/ComputeFStatistic.h
 
@@ -125,5 +98,4 @@
 eah_HierarchicalSearch_sse2_CFLAGS = $(AM_CFLAGS) -msse -msse2 -mfpmath=sse
 
 eah_HierarchicalSearch_cuda_SOURCES = $(HierarchicalSearchSources) $(EAHSources) $(FDSsrc)/OptimizedCFS/ComputeFstatREAL4CUDA.c $(FDSsrc)/OptimizedCFS/FStatCUDA.cu
-eah_HierarchicalSearch_cuda_CPPFLAGS = $(AM_CPPFLAGS) -DUSE_CUDA -DEAH_BOINC -DHS_OPTIMIZATION
->>>>>>> 302280a2
+eah_HierarchicalSearch_cuda_CPPFLAGS = $(AM_CPPFLAGS) -DUSE_CUDA -DEAH_BOINC -DHS_OPTIMIZATION