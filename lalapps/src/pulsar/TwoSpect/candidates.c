/*
*  Copyright (C) 2010 Evan Goetz
*
*  This program is free software; you can redistribute it and/or modify
*  it under the terms of the GNU General Public License as published by
*  the Free Software Foundation; either version 2 of the License, or
*  (at your option) any later version.
*
*  This program is distributed in the hope that it will be useful,
*  but WITHOUT ANY WARRANTY; without even the implied warranty of
*  MERCHANTABILITY or FITNESS FOR A PARTICULAR PURPOSE.  See the
*  GNU General Public License for more details.
*
*  You should have received a copy of the GNU General Public License
*  along with with program; see the file COPYING. If not, write to the
*  Free Software Foundation, Inc., 59 Temple Place, Suite 330, Boston,
*  MA  02111-1307  USA
*/

#include <math.h>
#include <lal/LALMalloc.h>
#include "candidates.h"
#include "templates.h"


candidateVector * new_candidateVector(UINT4 length)
{
   
   const CHAR *fn = __func__;
   
   candidateVector *vector = XLALMalloc(sizeof(*vector));
   if (vector==NULL) {
      fprintf(stderr,"%s: XLALMalloc(%zu) failed.\n", fn, sizeof(*vector));
      XLAL_ERROR_NULL(fn, XLAL_ENOMEM);
   }
      
   vector->length = length;
   vector->numofcandidates = 0;
   if (length==0) vector->data = NULL;
   else {
      vector->data = XLALMalloc( length*sizeof(*vector->data) );
      if (vector->data==NULL) {
         XLALFree((candidateVector*)vector);
         fprintf(stderr,"%s: XLALMalloc(%zu) failed.\n", fn, length*sizeof(*vector->data));
         XLAL_ERROR_NULL(fn, XLAL_ENOMEM);
      }
   }
   
   return vector;
   
} /* new_candidateVector() */



candidateVector * resize_candidateVector(candidateVector *vector, UINT4 length)
{
   
   const CHAR *fn = __func__;
   
   if (vector==NULL) return new_candidateVector(length);
   if (length==0) {
      free_candidateVector(vector);
      return NULL;
   }
   
   vector->data = XLALRealloc(vector->data, length*sizeof(*vector->data));
   if (vector->data==NULL) {
      vector->length = 0;
      fprintf(stderr,"%s: XLALRealloc(%zu) failed.\n", fn, length*sizeof(*vector->data));
      XLAL_ERROR_NULL(fn, XLAL_ENOMEM);
   }
   vector->length = length;
   
   return vector;
   
} /* resize_candidateVector() */



void free_candidateVector(candidateVector *vector)
{
   
   const CHAR *fn = __func__;
   
   if (vector==NULL) return;
   if ((!vector->length || !vector->data) && (vector->length || vector->data)) XLAL_ERROR_VOID(fn, XLAL_EINVAL);
   if (vector->data) XLALFree((candidate*)vector->data);
   vector->data = NULL;
   XLALFree((candidateVector*)vector);
   return;
   
} /* delete_candidateVector() */



//////////////////////////////////////////////////////////////
// Load candidate data
<<<<<<< HEAD
void loadCandidateData(candidate *output, REAL8 fsig, REAL8 period, REAL8 moddepth, REAL4 ra, REAL4 dec, REAL8 stat, REAL8 h0, REAL8 prob, INT4 proberrcode, REAL8 normalization)
=======
void loadCandidateData(candidate* output, REAL8 fsig, REAL8 period, REAL8 moddepth, REAL4 ra, REAL4 dec, REAL8 stat, REAL8 h0, REAL8 prob, INT4 proberrcode, REAL8 normalization)
>>>>>>> 4ea9353b
{
   
   output->fsig = fsig;
   output->period = period;
   output->moddepth = moddepth;
   output->ra = ra;
   output->dec = dec;
   output->stat = stat;
   output->h0 = h0;
   output->prob = prob;
   output->proberrcode = proberrcode;
   output->normalization = normalization;

<<<<<<< HEAD
   output->fsig = fsig;
   output->period = period;
   output->moddepth = moddepth;
   output->ra = ra;
   output->dec = dec;
   output->stat = stat;
   output->h0 = h0;
   output->prob = prob;
   output->proberrcode = proberrcode;
   output->normalization = normalization;

}
=======
} /* loadCandidateData() */
>>>>>>> 4ea9353b


//////////////////////////////////////////////////////////////
// Cluster candidates by frequency and period using templates:
// option = 0 uses Gaussian templates (default)
// option = 1 uses exact templates
<<<<<<< HEAD
void clusterCandidates(candidate *output[], candidate *input[], ffdataStruct *ffdata, inputParamsStruct *params, REAL4Vector *ffplanenoise, REAL4Vector *fbinaveratios, INT4 numofcandidates, INT4 option)
=======
void clusterCandidates(candidateVector *output, candidateVector *input, ffdataStruct *ffdata, inputParamsStruct *params, REAL4Vector *ffplanenoise, REAL4Vector *fbinaveratios, INT4Vector *sftexist, INT4 option)
>>>>>>> 4ea9353b
{
   
   const char *fn = __func__;
   
   INT4 ii, jj, kk, loc, loc2, numcandoutlist;
   REAL8 avefsig, aveperiod, mindf, maxdf;
   
   //Allocate int vectors for storage
   INT4Vector *locs = XLALCreateINT4Vector((UINT4)input->numofcandidates);
   INT4Vector *locs2 = XLALCreateINT4Vector((UINT4)input->numofcandidates);
   INT4Vector *usedcandidate = XLALCreateINT4Vector((UINT4)input->numofcandidates);
   if (locs==NULL) {
      fprintf(stderr,"%s: XLALCreateINT4Vector(%d) failed.\n", fn, input->numofcandidates);
      XLAL_ERROR_VOID(fn, XLAL_EFUNC);
   } else if (locs2==NULL) {
      fprintf(stderr,"%s: XLALCreateINT4Vector(%d) failed.\n", fn, input->numofcandidates);
      XLAL_ERROR_VOID(fn, XLAL_EFUNC);
   } else if (usedcandidate==NULL) {
      fprintf(stderr,"%s: XLALCreateINT4Vector(%d) failed.\n", fn, input->numofcandidates);
      XLAL_ERROR_VOID(fn, XLAL_EFUNC);
   }
   
   //Initialize arrays
   for (ii=0; ii<(INT4)input->numofcandidates; ii++) {
      locs->data[ii] = -1;
      locs2->data[ii] = -1;
      usedcandidate->data[ii] = 0;
   }
   
   //If not equal, make output vector the same length as the input vector
   /* if (output->length < input->length) {
      output = resize_candidateVector(output, input->length);
      if (output->length < input->length) {
         fprintf(stderr,"%s: resize_candidateVector(%d) failed.\n", fn, input->length);
         XLAL_ERROR_VOID(fn, XLAL_EFUNC);
      }
   } */
   
   //Set default if bad option given
   if (option!=0 || option!=1) option = 0;
   
   //Make FFT plan if option 1 is given
   REAL4FFTPlan *plan = NULL;
<<<<<<< HEAD
   if (option==1) plan = XLALCreateForwardREAL4FFTPlan((UINT4)floor(2*(params->Tobs/params->Tcoh)-1), 0);
=======
   if (option==1) {
      plan = XLALCreateForwardREAL4FFTPlan((UINT4)floor(2*(params->Tobs/params->Tcoh)-1), 0);
      if (plan==NULL) {
         fprintf(stderr,"%s: XLALCreateForwardREAL4FFTPlan(%d, 0) failed.\n", fn, (INT4)floor(2*(params->Tobs/params->Tcoh)-1));
         XLAL_ERROR_VOID(fn, XLAL_EFUNC);
      }
   }
>>>>>>> 4ea9353b
   
   numcandoutlist = 0;
   for (ii=0; ii<(INT4)input->numofcandidates; ii++) {
      
<<<<<<< HEAD
      if (input[ii]->period==0.0) exit(-1);
=======
      if (input->data[ii].period==0.0) exit(-1);
>>>>>>> 4ea9353b
      
      //Make note of first candidate available
      locs->data[0] = ii;
      loc = 1;
      
      INT4 foundany = 0;   //Switch to determing if any other candidates in the group. 1 if true
      INT4 iter = 1;
      //Find any in the list that are within +1/2 bin in first FFT frequency
<<<<<<< HEAD
      for (jj=ii+1; jj<numofcandidates; jj++) {
         if ( usedcandidate->data[jj] == 0 && (input[jj]->fsig-input[locs->data[0]]->fsig <= 0.5*iter/params->Tcoh+1e-6 && input[jj]->fsig-input[locs->data[0]]->fsig >= -0.25*iter/params->Tcoh) ) {
=======
      for (jj=ii+1; jj<(INT4)input->numofcandidates; jj++) {
         if ( usedcandidate->data[jj] == 0 && (input->data[jj].fsig-input->data[locs->data[0]].fsig <= 0.5*iter/params->Tcoh+1e-6 && input->data[jj].fsig-input->data[locs->data[0]].fsig >= -0.25*iter/params->Tcoh) ) {
>>>>>>> 4ea9353b
            locs->data[loc] = jj;
            loc++;
            if (foundany==0) foundany = 1;
         }
      } /* for jj < input->numofcandidates */
      //Keep checking as long as there are more connected frequencies going higher in frequency
      while (foundany==1) {
         foundany = 0;
         iter++;
<<<<<<< HEAD
         for (jj=ii+1; jj<numofcandidates; jj++) {
            if ( usedcandidate->data[jj] == 0 && (input[jj]->fsig-input[locs->data[0]]->fsig-0.25/params->Tcoh <= 0.5*iter/params->Tcoh && input[jj]->fsig-input[locs->data[0]]->fsig+0.25/params->Tcoh >= 0.5*iter/params->Tcoh) ) {
=======
         for (jj=ii+1; jj<(INT4)input->numofcandidates; jj++) {
            if ( usedcandidate->data[jj] == 0 && (input->data[jj].fsig-input->data[locs->data[0]].fsig-0.25/params->Tcoh <= 0.5*iter/params->Tcoh && input->data[jj].fsig-input->data[locs->data[0]].fsig+0.25/params->Tcoh >= 0.5*iter/params->Tcoh) ) {
>>>>>>> 4ea9353b
               locs->data[loc] = jj;
               loc++;
               if (foundany==0) foundany = 1;
            }
         } /* for jj < input->numofcandidates */
      } /* while foundany==1 */
      //Now check frequencies 1/2 bin below and keep going as long as there are more connected frequencies
      foundany = 1;
      iter = 0;
      while (foundany==1) {
         foundany = 0;
         iter++;
<<<<<<< HEAD
         for (jj=ii+1; jj<numofcandidates; jj++) {
            if ( usedcandidate->data[jj] == 0 && (input[locs->data[0]]->fsig-input[jj]->fsig-0.25/params->Tcoh <= 0.5*iter/params->Tcoh && input[locs->data[0]]->fsig-input[jj]->fsig+0.25/params->Tcoh >= 0.5*iter/params->Tcoh) ) {
=======
         for (jj=ii+1; jj<(INT4)input->numofcandidates; jj++) {
            if ( usedcandidate->data[jj] == 0 && (input->data[locs->data[0]].fsig-input->data[jj].fsig-0.25/params->Tcoh <= 0.5*iter/params->Tcoh && input->data[locs->data[0]].fsig-input->data[jj].fsig+0.25/params->Tcoh >= 0.5*iter/params->Tcoh) ) {
>>>>>>> 4ea9353b
               locs->data[loc] = jj;
               loc++;
               if (foundany==0) foundany = 1;
            }
         } /* for jj < input->numofcandidates */
      } /* while foundany==1 */
      
      
      
      //Using the list of locations, find the subset that have periods within 1 bin 
      //of the second FFT frequencies
      INT4 subsetloc = 0;
      INT4 nextsubsetloc = 0;
      INT4 subsetlocset = 0;
      loc2 = 0;
      for (jj=subsetloc; jj<loc; jj++) {
<<<<<<< HEAD
         if ( usedcandidate->data[locs->data[jj]] == 0 && fabs(params->Tobs/input[locs->data[jj]]->period - params->Tobs/input[locs->data[subsetloc]]->period) <= 1.0 ) {
=======
         if ( usedcandidate->data[locs->data[jj]] == 0 && fabs(params->Tobs/input->data[locs->data[jj]].period - params->Tobs/input->data[locs->data[subsetloc]].period) <= 1.0 ) {
>>>>>>> 4ea9353b
            locs2->data[loc2] = locs->data[jj];
            loc2++;
         } else if (usedcandidate->data[locs->data[jj]] == 0 && subsetlocset == 0) {
            subsetlocset = 1;
            nextsubsetloc = jj;
         }
         
         if (jj+1 == loc) {
            if (subsetlocset==1) {
               subsetloc = nextsubsetloc;   //Reset subsetloc and jj to the next candidate period
               jj = subsetloc-1;
               subsetlocset = 0;    //Reset the logic of whether there are any more periods to go
            }
            
            //find best candidate moddepth
            fprintf(stderr,"Finding best modulation depth with number to try %d\n",loc2);
            avefsig = 0.0;
            aveperiod = 0.0;
            mindf = 0.0;
            maxdf = 0.0;
            REAL8 weight = 0.0;
            REAL8 bestmoddepth = 0.0;
            REAL8 bestR = 0.0;
            REAL8 besth0 = 0.0;
            REAL8 bestProb = 1.0;
            INT4 bestproberrcode = 0;
            for (kk=0; kk<loc2; kk++) {
<<<<<<< HEAD
               avefsig += input[locs2->data[kk]]->fsig*input[locs2->data[kk]]->stat;
               aveperiod += input[locs2->data[kk]]->period*input[locs2->data[kk]]->stat;
               weight += input[locs2->data[kk]]->stat;
               if (mindf > input[locs2->data[kk]]->moddepth || mindf == 0.0) mindf = input[locs2->data[kk]]->moddepth;
               if (maxdf < input[locs2->data[kk]]->moddepth) maxdf = input[locs2->data[kk]]->moddepth;
               
               if (loc2==1 && aveperiod/weight >= params->Pmin && aveperiod/weight <= params->Pmax) {
                  besth0 = input[locs2->data[kk]]->h0;
                  bestmoddepth = input[locs2->data[kk]]->moddepth;
                  bestR = input[locs2->data[kk]]->stat;
                  bestProb = input[locs2->data[kk]]->prob;
                  bestproberrcode = input[locs2->data[kk]]->proberrcode;
=======
               avefsig += input->data[locs2->data[kk]].fsig*(-input->data[locs2->data[kk]].prob);
               aveperiod += input->data[locs2->data[kk]].period*(-input->data[locs2->data[kk]].prob);
               weight += -input->data[locs2->data[kk]].prob;
               if (mindf > input->data[locs2->data[kk]].moddepth || mindf == 0.0) mindf = input->data[locs2->data[kk]].moddepth;
               if (maxdf < input->data[locs2->data[kk]].moddepth) maxdf = input->data[locs2->data[kk]].moddepth;
               
               if (loc2==1 && avefsig/weight>=params->fmin && avefsig/weight<=(params->fmin+params->fspan) && aveperiod/weight >= params->Pmin && aveperiod/weight <= params->Pmax) {
                  besth0 = input->data[locs2->data[kk]].h0;
                  bestmoddepth = input->data[locs2->data[kk]].moddepth;
                  bestR = input->data[locs2->data[kk]].stat;
                  bestProb = input->data[locs2->data[kk]].prob;
                  bestproberrcode = input->data[locs2->data[kk]].proberrcode;
>>>>>>> 4ea9353b
               }
               
               usedcandidate->data[locs2->data[kk]] = 1;
            } /* for kk < loc2 */
            avefsig = avefsig/weight;
            aveperiod = aveperiod/weight;
            
            INT4 proberrcode = 0;
            
            if (loc2 > 1 && aveperiod >= params->Pmin && aveperiod <= params->Pmax) {
               INT4 numofmoddepths = (INT4)floorf(2*(maxdf-mindf)*params->Tcoh)+1;
               for (kk=0; kk<numofmoddepths; kk++) {
                  
<<<<<<< HEAD
                  candidate *cand = new_candidate();
                  loadCandidateData(cand, avefsig, aveperiod, mindf + kk*0.5/params->Tcoh, input[0]->ra, input[0]->dec, 0, 0, 0.0, 0, 0.0);
                  templateStruct *template = new_templateStruct(params->templatelength);
                  if (option==1) makeTemplate(template, cand, params, plan);
                  else makeTemplateGaussians(template, cand, params);
                  farStruct *farval = new_farStruct();
                  numericFAR(farval, template, 0.01, ffplanenoise, fbinaveratios);
                  REAL8 R = calculateR(ffdata->ffdata, template, ffplanenoise, fbinaveratios);
                  REAL8 prob = probR(template, ffplanenoise, fbinaveratios, R, &proberrcode);
                  REAL8 h0 = 2.9569*pow(R/(params->Tcoh*params->Tobs),0.25);
                  if (R > farval->far && prob < bestProb) {
                     besth0 = h0;
                     bestmoddepth = mindf + kk*0.5/params->Tcoh;
                     bestR = R;
                     bestProb = prob;
                     bestproberrcode = proberrcode;
                  }
                  free_candidate(cand);
                  cand = NULL;
                  free_templateStruct(template);
                  template = NULL;
                  free_farStruct(farval);
                  farval = NULL;
               }
            }
            
            if (bestR != 0.0) {
               output[numcandoutlist] = new_candidate();
               loadCandidateData(output[numcandoutlist], avefsig, aveperiod, bestmoddepth, input[0]->ra, input[0]->dec, bestR, besth0, bestProb, bestproberrcode, input[0]->normalization);
=======
                  if ((mindf+kk*0.5/params->Tcoh)>=params->dfmin && (mindf+kk*0.5/params->Tcoh)<=params->dfmax) {
                     
                     candidate cand;
                     loadCandidateData(&cand, avefsig, aveperiod, mindf + kk*0.5/params->Tcoh, input->data[0].ra, input->data[0].dec, 0, 0, 0.0, 0, 0.0);
                     
                     templateStruct *template = new_templateStruct(params->templatelength);
                     if (template==NULL) {
                        fprintf(stderr,"%s: new_templateStruct(%d) failed.\n", fn, params->templatelength);
                        XLAL_ERROR_VOID(fn, XLAL_EFUNC);
                     }
                     if (option==1) {
                        makeTemplate(template, cand, params, sftexist, plan);
                        if (xlalErrno!=0) {
                           fprintf(stderr,"%s: makeTemplate() failed.\n", fn);
                           XLAL_ERROR_VOID(fn, XLAL_EFUNC);
                        }
                     } else {
                        makeTemplateGaussians(template, cand, params);
                        if (xlalErrno!=0) {
                           fprintf(stderr,"%s: makeTemplateGaussians() failed.\n", fn);
                           XLAL_ERROR_VOID(fn, XLAL_EFUNC);
                        }
                     }
                     
                     farStruct *farval = new_farStruct();
                     if (farval==NULL) {
                        fprintf(stderr,"%s: new_farStruct() failed.\n", fn);
                        XLAL_ERROR_VOID(fn, XLAL_EFUNC);
                     }
                     numericFAR(farval, template, 0.01, ffplanenoise, fbinaveratios, params->rootFindingMethod);
                     if (xlalErrno!=0) {
                        fprintf(stderr,"%s: numericFAR() failed.\n", fn);
                        XLAL_ERROR_VOID(fn, XLAL_EFUNC);
                     }
                     
                     REAL8 R = calculateR(ffdata->ffdata, template, ffplanenoise, fbinaveratios);
                     REAL8 prob = probR(template, ffplanenoise, fbinaveratios, R, &proberrcode);
                     if (XLAL_IS_REAL8_FAIL_NAN(R)) {
                        fprintf(stderr,"%s: calculateR() failed.\n", fn);
                        XLAL_ERROR_VOID(fn, XLAL_EFUNC);
                     } else if (XLAL_IS_REAL8_FAIL_NAN(prob)) {
                        fprintf(stderr,"%s: probR() failed.\n", fn);
                        XLAL_ERROR_VOID(fn, XLAL_EFUNC);
                     }
                     REAL8 h0 = 2.9569*pow(R/(params->Tcoh*params->Tobs),0.25);
                     
                     if (R > farval->far && prob < bestProb) {
                        besth0 = h0;
                        bestmoddepth = mindf + kk*0.5/params->Tcoh;
                        bestR = R;
                        bestProb = prob;
                        bestproberrcode = proberrcode;
                     }
                     
                     free_templateStruct(template);
                     template = NULL;
                     free_farStruct(farval);
                     farval = NULL;
                     
                  } /* if test moddepth is within user specified range */
               } /* for kk < numofmoddepths */
            } /* if loc2 > 1 ... */
            
            if (bestR != 0.0) {
               if (output->numofcandidates == output->length-1) {
                  output = resize_candidateVector(output, 2*output->length);
                  if (output->data==NULL) {
                     fprintf(stderr,"%s: resize_candidateVector(%d) failed.\n", fn, 2*output->length);
                     XLAL_ERROR_VOID(fn, XLAL_EFUNC);
                  }
               }
               loadCandidateData(&output->data[output->numofcandidates], avefsig, aveperiod, bestmoddepth, input->data[0].ra, input->data[0].dec, bestR, besth0, bestProb, bestproberrcode, input->data[0].normalization);
>>>>>>> 4ea9353b
               numcandoutlist++;
               (output->numofcandidates)++;
            }
            
            loc2 = 0;
         } /* if jj+1 == loc */
      } /* for jj < loc */
      
      //Find location of first entry to be searched next time or finish the cluster search
      for (jj=ii; jj<(INT4)input->numofcandidates; jj++) {
         if (usedcandidate->data[jj]==0) {
            ii = jj - 1;
            jj = (INT4)input->numofcandidates - 1;
         } else if (jj==(INT4)input->numofcandidates-1) {
            ii = (INT4)input->numofcandidates - 1;
         }
      }
      
      //Reinitialize values, just in case
      for (jj=0; jj<(INT4)locs->length; jj++) {
         locs->data[jj] = -1;
         locs2->data[jj] = -1;
      }
   } /* for ii < numofcandidates */
   
   XLALDestroyINT4Vector(locs);
   XLALDestroyINT4Vector(locs2);
   XLALDestroyINT4Vector(usedcandidate);
   if (option==1) XLALDestroyREAL4FFTPlan(plan);
   
} /* clusterCandidates() */





<|MERGE_RESOLUTION|>--- conflicted
+++ resolved
@@ -95,11 +95,7 @@
 
 //////////////////////////////////////////////////////////////
 // Load candidate data
-<<<<<<< HEAD
-void loadCandidateData(candidate *output, REAL8 fsig, REAL8 period, REAL8 moddepth, REAL4 ra, REAL4 dec, REAL8 stat, REAL8 h0, REAL8 prob, INT4 proberrcode, REAL8 normalization)
-=======
 void loadCandidateData(candidate* output, REAL8 fsig, REAL8 period, REAL8 moddepth, REAL4 ra, REAL4 dec, REAL8 stat, REAL8 h0, REAL8 prob, INT4 proberrcode, REAL8 normalization)
->>>>>>> 4ea9353b
 {
    
    output->fsig = fsig;
@@ -113,33 +109,14 @@
    output->proberrcode = proberrcode;
    output->normalization = normalization;
 
-<<<<<<< HEAD
-   output->fsig = fsig;
-   output->period = period;
-   output->moddepth = moddepth;
-   output->ra = ra;
-   output->dec = dec;
-   output->stat = stat;
-   output->h0 = h0;
-   output->prob = prob;
-   output->proberrcode = proberrcode;
-   output->normalization = normalization;
-
-}
-=======
 } /* loadCandidateData() */
->>>>>>> 4ea9353b
 
 
 //////////////////////////////////////////////////////////////
 // Cluster candidates by frequency and period using templates:
 // option = 0 uses Gaussian templates (default)
 // option = 1 uses exact templates
-<<<<<<< HEAD
-void clusterCandidates(candidate *output[], candidate *input[], ffdataStruct *ffdata, inputParamsStruct *params, REAL4Vector *ffplanenoise, REAL4Vector *fbinaveratios, INT4 numofcandidates, INT4 option)
-=======
 void clusterCandidates(candidateVector *output, candidateVector *input, ffdataStruct *ffdata, inputParamsStruct *params, REAL4Vector *ffplanenoise, REAL4Vector *fbinaveratios, INT4Vector *sftexist, INT4 option)
->>>>>>> 4ea9353b
 {
    
    const char *fn = __func__;
@@ -183,9 +160,6 @@
    
    //Make FFT plan if option 1 is given
    REAL4FFTPlan *plan = NULL;
-<<<<<<< HEAD
-   if (option==1) plan = XLALCreateForwardREAL4FFTPlan((UINT4)floor(2*(params->Tobs/params->Tcoh)-1), 0);
-=======
    if (option==1) {
       plan = XLALCreateForwardREAL4FFTPlan((UINT4)floor(2*(params->Tobs/params->Tcoh)-1), 0);
       if (plan==NULL) {
@@ -193,16 +167,11 @@
          XLAL_ERROR_VOID(fn, XLAL_EFUNC);
       }
    }
->>>>>>> 4ea9353b
    
    numcandoutlist = 0;
    for (ii=0; ii<(INT4)input->numofcandidates; ii++) {
       
-<<<<<<< HEAD
-      if (input[ii]->period==0.0) exit(-1);
-=======
       if (input->data[ii].period==0.0) exit(-1);
->>>>>>> 4ea9353b
       
       //Make note of first candidate available
       locs->data[0] = ii;
@@ -211,13 +180,8 @@
       INT4 foundany = 0;   //Switch to determing if any other candidates in the group. 1 if true
       INT4 iter = 1;
       //Find any in the list that are within +1/2 bin in first FFT frequency
-<<<<<<< HEAD
-      for (jj=ii+1; jj<numofcandidates; jj++) {
-         if ( usedcandidate->data[jj] == 0 && (input[jj]->fsig-input[locs->data[0]]->fsig <= 0.5*iter/params->Tcoh+1e-6 && input[jj]->fsig-input[locs->data[0]]->fsig >= -0.25*iter/params->Tcoh) ) {
-=======
       for (jj=ii+1; jj<(INT4)input->numofcandidates; jj++) {
          if ( usedcandidate->data[jj] == 0 && (input->data[jj].fsig-input->data[locs->data[0]].fsig <= 0.5*iter/params->Tcoh+1e-6 && input->data[jj].fsig-input->data[locs->data[0]].fsig >= -0.25*iter/params->Tcoh) ) {
->>>>>>> 4ea9353b
             locs->data[loc] = jj;
             loc++;
             if (foundany==0) foundany = 1;
@@ -227,13 +191,8 @@
       while (foundany==1) {
          foundany = 0;
          iter++;
-<<<<<<< HEAD
-         for (jj=ii+1; jj<numofcandidates; jj++) {
-            if ( usedcandidate->data[jj] == 0 && (input[jj]->fsig-input[locs->data[0]]->fsig-0.25/params->Tcoh <= 0.5*iter/params->Tcoh && input[jj]->fsig-input[locs->data[0]]->fsig+0.25/params->Tcoh >= 0.5*iter/params->Tcoh) ) {
-=======
          for (jj=ii+1; jj<(INT4)input->numofcandidates; jj++) {
             if ( usedcandidate->data[jj] == 0 && (input->data[jj].fsig-input->data[locs->data[0]].fsig-0.25/params->Tcoh <= 0.5*iter/params->Tcoh && input->data[jj].fsig-input->data[locs->data[0]].fsig+0.25/params->Tcoh >= 0.5*iter/params->Tcoh) ) {
->>>>>>> 4ea9353b
                locs->data[loc] = jj;
                loc++;
                if (foundany==0) foundany = 1;
@@ -246,13 +205,8 @@
       while (foundany==1) {
          foundany = 0;
          iter++;
-<<<<<<< HEAD
-         for (jj=ii+1; jj<numofcandidates; jj++) {
-            if ( usedcandidate->data[jj] == 0 && (input[locs->data[0]]->fsig-input[jj]->fsig-0.25/params->Tcoh <= 0.5*iter/params->Tcoh && input[locs->data[0]]->fsig-input[jj]->fsig+0.25/params->Tcoh >= 0.5*iter/params->Tcoh) ) {
-=======
          for (jj=ii+1; jj<(INT4)input->numofcandidates; jj++) {
             if ( usedcandidate->data[jj] == 0 && (input->data[locs->data[0]].fsig-input->data[jj].fsig-0.25/params->Tcoh <= 0.5*iter/params->Tcoh && input->data[locs->data[0]].fsig-input->data[jj].fsig+0.25/params->Tcoh >= 0.5*iter/params->Tcoh) ) {
->>>>>>> 4ea9353b
                locs->data[loc] = jj;
                loc++;
                if (foundany==0) foundany = 1;
@@ -269,11 +223,7 @@
       INT4 subsetlocset = 0;
       loc2 = 0;
       for (jj=subsetloc; jj<loc; jj++) {
-<<<<<<< HEAD
-         if ( usedcandidate->data[locs->data[jj]] == 0 && fabs(params->Tobs/input[locs->data[jj]]->period - params->Tobs/input[locs->data[subsetloc]]->period) <= 1.0 ) {
-=======
          if ( usedcandidate->data[locs->data[jj]] == 0 && fabs(params->Tobs/input->data[locs->data[jj]].period - params->Tobs/input->data[locs->data[subsetloc]].period) <= 1.0 ) {
->>>>>>> 4ea9353b
             locs2->data[loc2] = locs->data[jj];
             loc2++;
          } else if (usedcandidate->data[locs->data[jj]] == 0 && subsetlocset == 0) {
@@ -301,20 +251,6 @@
             REAL8 bestProb = 1.0;
             INT4 bestproberrcode = 0;
             for (kk=0; kk<loc2; kk++) {
-<<<<<<< HEAD
-               avefsig += input[locs2->data[kk]]->fsig*input[locs2->data[kk]]->stat;
-               aveperiod += input[locs2->data[kk]]->period*input[locs2->data[kk]]->stat;
-               weight += input[locs2->data[kk]]->stat;
-               if (mindf > input[locs2->data[kk]]->moddepth || mindf == 0.0) mindf = input[locs2->data[kk]]->moddepth;
-               if (maxdf < input[locs2->data[kk]]->moddepth) maxdf = input[locs2->data[kk]]->moddepth;
-               
-               if (loc2==1 && aveperiod/weight >= params->Pmin && aveperiod/weight <= params->Pmax) {
-                  besth0 = input[locs2->data[kk]]->h0;
-                  bestmoddepth = input[locs2->data[kk]]->moddepth;
-                  bestR = input[locs2->data[kk]]->stat;
-                  bestProb = input[locs2->data[kk]]->prob;
-                  bestproberrcode = input[locs2->data[kk]]->proberrcode;
-=======
                avefsig += input->data[locs2->data[kk]].fsig*(-input->data[locs2->data[kk]].prob);
                aveperiod += input->data[locs2->data[kk]].period*(-input->data[locs2->data[kk]].prob);
                weight += -input->data[locs2->data[kk]].prob;
@@ -327,7 +263,6 @@
                   bestR = input->data[locs2->data[kk]].stat;
                   bestProb = input->data[locs2->data[kk]].prob;
                   bestproberrcode = input->data[locs2->data[kk]].proberrcode;
->>>>>>> 4ea9353b
                }
                
                usedcandidate->data[locs2->data[kk]] = 1;
@@ -341,37 +276,6 @@
                INT4 numofmoddepths = (INT4)floorf(2*(maxdf-mindf)*params->Tcoh)+1;
                for (kk=0; kk<numofmoddepths; kk++) {
                   
-<<<<<<< HEAD
-                  candidate *cand = new_candidate();
-                  loadCandidateData(cand, avefsig, aveperiod, mindf + kk*0.5/params->Tcoh, input[0]->ra, input[0]->dec, 0, 0, 0.0, 0, 0.0);
-                  templateStruct *template = new_templateStruct(params->templatelength);
-                  if (option==1) makeTemplate(template, cand, params, plan);
-                  else makeTemplateGaussians(template, cand, params);
-                  farStruct *farval = new_farStruct();
-                  numericFAR(farval, template, 0.01, ffplanenoise, fbinaveratios);
-                  REAL8 R = calculateR(ffdata->ffdata, template, ffplanenoise, fbinaveratios);
-                  REAL8 prob = probR(template, ffplanenoise, fbinaveratios, R, &proberrcode);
-                  REAL8 h0 = 2.9569*pow(R/(params->Tcoh*params->Tobs),0.25);
-                  if (R > farval->far && prob < bestProb) {
-                     besth0 = h0;
-                     bestmoddepth = mindf + kk*0.5/params->Tcoh;
-                     bestR = R;
-                     bestProb = prob;
-                     bestproberrcode = proberrcode;
-                  }
-                  free_candidate(cand);
-                  cand = NULL;
-                  free_templateStruct(template);
-                  template = NULL;
-                  free_farStruct(farval);
-                  farval = NULL;
-               }
-            }
-            
-            if (bestR != 0.0) {
-               output[numcandoutlist] = new_candidate();
-               loadCandidateData(output[numcandoutlist], avefsig, aveperiod, bestmoddepth, input[0]->ra, input[0]->dec, bestR, besth0, bestProb, bestproberrcode, input[0]->normalization);
-=======
                   if ((mindf+kk*0.5/params->Tcoh)>=params->dfmin && (mindf+kk*0.5/params->Tcoh)<=params->dfmax) {
                      
                      candidate cand;
@@ -444,7 +348,6 @@
                   }
                }
                loadCandidateData(&output->data[output->numofcandidates], avefsig, aveperiod, bestmoddepth, input->data[0].ra, input->data[0].dec, bestR, besth0, bestProb, bestproberrcode, input->data[0].normalization);
->>>>>>> 4ea9353b
                numcandoutlist++;
                (output->numofcandidates)++;
             }
