--- conflicted
+++ resolved
@@ -25,7 +25,6 @@
 
 #include <math.h>
 #include <stdio.h>
-#include <time.h>
 
 #include <lal/LALConstants.h>
 #include <lal/Sort.h>
@@ -67,27 +66,6 @@
 void order(qfvars *vars)
 {
    
-<<<<<<< HEAD
-   //INT4 ii, jj;
-   
-   //Determine which values are largest to and place element numbers in th[]
-   /* for (ii=0; ii<(INT4)vars->weights->length; ii++) {
-      INT4 insertionpoint = ii;
-      if (ii==0) {
-         vars->sorting->data[insertionpoint] = 0;
-      } else {
-         while (insertionpoint>0 && fabs(vars->weights->data[ii])>fabs(vars->weights->data[vars->sorting->data[insertionpoint-1]])) insertionpoint--;
-         
-         for (jj=ii; jj>insertionpoint; jj--) {
-            vars->sorting->data[jj] = vars->sorting->data[jj-1];
-         }
-         vars->sorting->data[insertionpoint] = ii;
-      }
-   } */
-   
-   INT4 ascend = 0;     //To sort descending, set ascend to zero
-   XLALHeapIndex(vars->sorting->data, vars->weights->data, vars->weights->length, sizeof(REAL8), &ascend, compar);
-=======
    const CHAR *fn = __func__;
    
    INT4 ascend = 1;     //To sort descending, set ascend to zero
@@ -95,7 +73,6 @@
       fprintf(stderr,"%s: XLALHeapIndex() failed.\n", fn);
       XLAL_ERROR_VOID(fn, XLAL_EFUNC);
    }
->>>>>>> 4ea9353b
    
    vars->ndtsrt = 0; //Signify that we have done the sorting
    
@@ -119,25 +96,6 @@
    return 0;
    
 } /* compar() */
-
-//Comparison routine for sorting algorithm (NOTE: Ascending order p=1, descending p=0)
-int compar(void *p, const void *a, const void *b)
-{
-   REAL8 x = *((const REAL8 *)a);
-   REAL8 y = *((const REAL8 *)b);
-   int ascend = *(int *)p;
-   
-   if (ascend) {
-      if (x < y) return -1;
-      if (x > y) return 1;
-      return 0;
-   }
-   
-   if (x > y) return -1;
-   if (x < y) return 1;
-   return 0;
-   
-}
 
 //find bound on tail probability using mgf, cutoff point returned to *cx
 REAL8 errbound(qfvars *vars, REAL8 u, REAL8* cx)
