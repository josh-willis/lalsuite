--- conflicted
+++ resolved
@@ -34,7 +34,7 @@
   if ( ep == NULL )
     XLAL_ERROR_NULL( "XLALCreatePSSEventParams", XLAL_EFAULT );
   /* values that differ from the defaults set in crea_evenpar() */
-<<<<<<< HEAD
+
   ep->absvalue = 0;        /* 1 uses abs values. Else uses values with sign */
   ep->tau = 20.0;          /* memory time of the autoregressive average */
   ep->factor = ep->tau/(6.1035156250000000e-05);
@@ -42,7 +42,6 @@
   ep->edge = 0.00061035;   /* how many seconds around (before and after) the event have to be "purged" */
   ep->factor = ep->tau/(6.1035156250000000e-05);
   notzero = 1e-25;
-=======
   ep->absvalue = 0.0f;      /* 1 uses abs values. Else uses values with sign */
   ep->tau = 20.0f;          /* memory time of the autoregressive average */
   ep->factor = ep->tau/(6.103515625e-05f);
@@ -50,7 +49,7 @@
   ep->edge = 0.00061035f;   /* how many seconds around (before and after) the event have to be "purged" */
   notzero = 1e-25f;
   ep->w_norm=1.0f;          /* to be sure, might already be set in crea_evenparam() */
->>>>>>> 4b402ea5
+
   return ep;
 }
 
