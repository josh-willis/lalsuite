#!/usr/bin/python

<<<<<<< HEAD
import sys, os, socket, re
import glob, math
from glue import cbcwebpage
from glue import lal
from glue import segments
from pylal import fu_utils

#
# useful functions
#

def parse_plot_cache_for_some_images(cache, basepath, tag='.*.png', brk=None):
	out = []
	#FIXME make faster
	for l in open(cache).readlines():
		if re.match(tag, l):
			img = basepath + '/' + l
			out.append((img.strip(), img.replace('.png', '_thumb.png').strip()))
			if brk: return out[0]
	return out


def parse_plot_cache_for_image(cache, basepath, tag):
	return parse_plot_cache_for_some_images(cache, basepath, tag='.*.png', brk=True)


def parse_plot_cache_for_all_images(cache, basepath):
	return parse_plot_cache_for_some_images(cache, basepath)


def cache_parser(cachefile):
	coinc = {}
	f = open(cachefile)
	out_cache = []
	for l in f.readlines():
		if "COINC_INFO" in l:
			c = l.split()
			coinc.setdefault(c[1].replace('COINC_INFO_',''),[]).append(c[4].replace('file://localhost',''))
		else: out_cache.append(lal.CacheEntry(l))
	return coinc, out_cache

class Coinc(object):
	def __init__(self, coinc, search, cache):
		self.cache = cache
		# set up some useful cache views
		self.htqscan_cache = self.parse_cache_by_desc("WPIPELINE_FG_HT_"+search.upper())
		self.seismicqscan_cache = self.parse_cache_by_desc("WPIPELINE_FG_SEIS_RDS_"+search.upper())
		#(CVT)
		self.rdsqscan_cache = self.parse_cache_by_desc("WPIPELINE_FG_RDS_"+search.upper())
		self.plotsnrchisq_cache = self.parse_cache_by_desc("PLOTSNRCHISQ_PIPE__"+search.upper())
		self.plotchia_cache = self.parse_cache_by_desc("PLOTCHIATIMESERIES__"+search.upper())
		self.skymap_cache = self.parse_cache_by_desc("PYLAL_PLOT_INSPIRAL_SKYMAP__"+search.upper())
		self.analyze_qscan_ht_cache = self.parse_cache_by_desc("ANALYSEQSCAN.PY_FG_HT_"+search.upper())
		self.analyze_qscan_rds_cache = self.parse_cache_by_desc("ANALYSEQSCAN.PY_FG_RDS_"+search.upper())
		self.analyze_qscan_seis_cache = self.parse_cache_by_desc("ANALYSEQSCAN.PY_FG_SEIS_RDS_"+search.upper())
		self.flag_cache = self.parse_cache_by_desc("FOLLOWUPQUERYDQ.PY__"+search.upper())
		self.veto_cache = self.parse_cache_by_desc("FOLLOWUPQUERYVETO.PY__"+search.upper())

		f = open(coinc)
		line = f.readlines()
		d = line[1].split()
		self.dir = d[0]
		self.rank = d[1]
		self.cfar = d[2]
		self.coincsnr = d[3]
		self.ifos = d[4]
		self.instruments = d[5]
		self.coinctime = d[6]
		self.coincmass = d[7]
		self.time = {}
		self.snr = {}
		self.chisq = {}
		self.mass1 = {}
		self.mass2 = {}
		for l in line[3:]:
			#don't look at ifos not found in coincidence since the parameters are stolen from another ifo
			d = l.split()
                        if d[1].strip() not in self.ifos: d[3:] = ["0" for i in d[3:]]
			self.time[d[1]] = d[2]
			self.snr[d[1]] = d[3]
			self.chisq[d[1]] = d[4]
			self.mass1[d[1]] = d[5]
			self.mass2[d[1]] = d[6]

	def parse_cache_by_desc(self, tag, cache=None):
		if cache is None: cache = self.cache
		return [l for l in cache if tag in l.description]

	def parse_cache_by_time_and_ifo(self, time, ifo, cache=None):
		if cache is None: cache = self.cache
		return [l for l in cache if float(time) == float(l.segment[0]) and str(ifo) == str(l.observatory)]

	def write_param_table(self, page):
		page.add_section("param", "Parameter table for %s" % (self.coinctime,))
		params = [["<b>RANK</b>", "<b>CFAR</b>",  "<b>TIME</b>", "<b>SNR</b>", "<b>MASS</b>","<b>IFOS</b>","<b>INSTRUMENTS</b>"],[self.rank, self.cfar, self.coinctime, self.coincsnr, self.coincmass, self.ifos, self.instruments]]
		page.sections["param"].add_table(params, title="Coinc Parameter Table", caption="Coinc parameters for the event", tag="coincparamtable")

		params = [["<b>IFO</b>","<b>TIME</b>", "<b>SNR</b>",  "<b>CHISQ</b>", "<b>MASS1</b>", "<b>MASS2</b>"]]
		for ifo, data in self.time.items():
			params.append([ifo, self.time[ifo], self.snr[ifo], self.chisq[ifo], self.mass1[ifo], self.mass2[ifo]])
		page.sections["param"].add_table(params, title="Sngl Parameter Table", caption="Sngl parameters for the event", tag="snglparamtable")

	def add_htqscan(self, page):
		self._add_qscan(page, self.htqscan_cache, self.analyze_qscan_ht_cache, "h(t)")

	def add_seismicqscan(self, page):
		self._add_qscan(page, self.seismicqscan_cache, self.analyze_qscan_seis_cache, "SEISMIC")

	def add_rdsqscan(self, page):
		self._add_qscan(page, self.rdsqscan_cache, self.analyze_qscan_rds_cache, "RDS")

	def _add_qscan(self, page, thiscache, ancache, name):
		job_list = []
		for ifo, time in self.time.items():
			c = self.parse_cache_by_time_and_ifo(time, ifo, thiscache)
			if not c: continue
			else: job_list.append(c)
		if not job_list: return # get out of here if these jobs were not found

		page.add_section(name, "%s Qscan for %s" % (name, self.coinctime,))
		page.sections[name].div("This section gives the %s omega scans and plots that summarize the significance." % (name,))
		img_col = {}
		# since qscans are already by default on web space, they are handled differently
		for ifo, time in self.time.items():
			c = self.parse_cache_by_time_and_ifo(time, ifo, thiscache)
			if not c: continue # get out of here if these jobs were not found

			ca = self.parse_cache_by_time_and_ifo(time, ifo, ancache)
			page.sections[name].add("<a href=%s>LINK TO %s QSCAN</a><br>" % (cbcwebpage.web_path_to_url(c[0].url.replace('file://localhost','')),ifo))
			qconf = fu_utils.omega_config_parser('%s/configuration.txt' % (c[0].path(),))
			plots = qconf.to_plot_tuple()
			self._add_qscan_plots(page, plots, c, ca, img_col, ifo)

		self._finish_qscan(page, img_col, name)

	def _add_qscan_plots(self, page, plots, c, ca, img_col, ifo):
		# get the analyze qscan cache of images
		cfile = [l.path() for l in ca if l.path().endswith('.cache')][0]
		for i,plot in enumerate(plots):
			img_col.setdefault(plot[0],{})
			# first the qscans
			thumb = plot[1].strip().replace(".png",".thumb.png")
			pat = c[0].url.replace('file://localhost','')+'/' + plot[1]
			img_glob = glob.glob(pat)
			pat = c[0].url.replace('file://localhost','')+'/' + thumb
			thumb_glob = glob.glob(pat)
			# now for the analyze qscan stuff
			basename = '/' + os.path.split(cfile)[0].lstrip('/')
			analyze_images = parse_plot_cache_for_some_images(cfile, basename, '.*%s.*' % (plot[0].replace(':','_'),))
			if analyze_images:
				img_glob.extend([im[0] for im in analyze_images])
				thumb_glob.extend([im[1] for im in analyze_images])
			for img, thmb in zip(img_glob, thumb_glob):
				img = '/' + img.lstrip('/')
				thmb = '/' + thmb.lstrip('/')
				img_col[plot[0]].setdefault(ifo,[]).append(cbcwebpage._imagelinkcpy(img, thmb)())

	def _finish_qscan(self, page, img_col, type):
		for name, plot in sorted(img_col.items()):
			#FIXME terrible hack to make nice sections
			if plot:
				chan = name[:6]
				try: page.sections[type].sections[chan]
				except: page.sections[type].add_section(chan,chan)
				page.sections[type].sections[chan].div('<br><hr><b>%s</b>' % (name,))
				for ifo, row in plot.items():
					title = '%s %s' % (ifo, name)
					page.sections[type].sections[chan].add_table([row],title,title + " qscans and plots summarizing significance")


	def add_plotsnrchisq(self, page):
		for ifo, time in self.time.items():
			# Parse plotting codes nearly useless "cache" file
			c = self.parse_cache_by_time_and_ifo(time, ifo, self.plotsnrchisq_cache)
			if not c: return # get out of here if these jobs were not found

		page.add_section("plotsnrchisq", "SNR, Chisq and template time series for %s" % (self.coinctime,))
		img_row = []
		ifo_row = []
		table = []
		for ifo, time in self.time.items():
			# Parse plotting codes nearly useless "cache" file
			c = self.parse_cache_by_time_and_ifo(time, ifo, self.plotsnrchisq_cache)
			cfile = c[0].url.replace('file://localhost','')
			path = '/' + os.path.split(cfile.rstrip('/').lstrip('/'))[0]
			clist = open(cfile).readlines()
			plots = ['snr-','snr_zoom-', 'rsq-', 'rsq_zoom-', 'chisq-', 'chisq_zoom-', 'PSD-', 'fft_of_template_and_asd-', 'template-', 'white_template-']
			plot_list = []
			for plot in plots:
				img, thumb = parse_plot_cache_for_image(clist, path, plot)
				plot_list.append(cbcwebpage._imagelinkcpy(img,thumb,plot))
			img_row.append(plot_list)
			ifo_row.append(ifo)
		table.append(ifo_row)
		for row in zip(*img_row): table.append(row)
		page.sections["plotsnrchisq"].add_table(table, "Plots of inspiral stuff", "Plots of snr, snrzoom, rsq, rsqzoom, chisq, chisqzoom, PSD, fft of templates and PSD, template and whitened template by ifo", tag="plotsnrchisq")

	def add_plotchia(self, page):
		c = self.parse_cache_by_time_and_ifo(self.coinctime, self.instruments, self.plotchia_cache)
		if not c: return # if the job didn't finish return

		page.add_section("plotchia", "Coherent Code Plots for %s" % (self.coinctime,))
		img_row = []
		ifo_row = []
		table = []
		plot_list = []

		cfile = c[0].url.replace('file://localhost','')
		path = '/' + os.path.split(cfile.rstrip('/').lstrip('/'))[0]
		try: clist = open(cfile).readlines()
		except:
			print >>sys.stderr, "couldn't find cachefile %s" % (cfile,)
			page.sections["plotchia"].add("<br><b>plot chia job did not finish correctly</b><br>")
			return

		for num, plot in enumerate(parse_plot_cache_for_all_images(clist, path)):
			plot_list.append(cbcwebpage._imagelinkcpy(plot[0],plot[1],"chia"+str(num)))
		# group by 3s
		plot_list = [plot_list[i*3:i*3+3] for i in range(int(math.ceil(len(plot_list) / 3.)))]
		page.sections["plotchia"].add_table(plot_list, "Plots of coherent inspiral stuff", "all of plotchiatimeseries output", tag="plotchia")

	def add_skymap(self,page):
		c = self.parse_cache_by_time_and_ifo(self.coinctime, self.instruments, self.skymap_cache)
		if not c: return # if the job didn't finish return

		page.add_section("skymap", "Sky Map for %s" % (self.coinctime,))
		img_row = []
		ifo_row = []
		table = []
		plot_list = []

		c = self.parse_cache_by_time_and_ifo(self.coinctime, self.instruments, self.skymap_cache)
		cfile = c[0].url.replace('file://localhost','')
		path = '/' + os.path.split(cfile.rstrip('/').lstrip('/'))[0]
		try: clist = open(cfile).readlines()
		except:
			print >>sys.stderr, "couldn't find cachefile %s" % (cfile,)
			page.sections["skymap"].add("<br><b>skymap job did not finish correctly</b><br>")
			return

		for num, plot in enumerate(parse_plot_cache_for_all_images(clist, path)):
			plot_list.append(cbcwebpage._imagelinkcpy(plot[0],plot[1],"skymap"+str(num)))
		# group by 3s
		plot_list = [plot_list[i*3:i*3+3] for i in range(int(math.ceil(len(plot_list) / 3.)))]
		page.sections["skymap"].add_table(plot_list, "Sky map", "lalapps skymap plot", tag="plotchia")

	def add_checklist(self, page):
		page.add_section("checklist", "Detection Checklist for %s" % (self.coinctime,))
		page.sections["checklist"].add("<a href=https://www.lsc-group.phys.uwm.edu/ligovirgo/cbcnote/followup_%s>DETECTION CHECKLIST FOR %s</a><br>" % (self.coinctime,self.coinctime))
		page.sections["checklist"].add('<i>NOTE IF PAGE DOES NOT EXIST CHOOSE "FUCheckListTemplate" FROM THE TEMPLATE SECTION<br>')
=======
import sys
from pylal.followup_page import *
>>>>>>> 6c5bc7c3

	def add_dq(self, page):
		page.add_section("DQ", "Data Quality for %s" % (self.coinctime,))
		page.sections["DQ"].div("This section gives vetoes and flags that were on")
		ca = self.parse_cache_by_time_and_ifo(self.coinctime, self.instruments, self.flag_cache)
		tab, title = cbcwebpage.wiki_table_parse(ca[0].path())
		#FIXME HACK, may stop working
		for t in tab[0]: t[0] = t[0].replace('<rowbgcolor','</td></tr><tr bgcolor') + '<td>' + t[0]
		page.sections["DQ"].add_table(tab[0], 'dq flags', 'dq flags: Yellow denotes before, red during and green after')
		ca = self.parse_cache_by_time_and_ifo(self.coinctime, self.instruments, self.veto_cache)
		tab, title = cbcwebpage.wiki_table_parse(ca[0].path())
		#FIXME HACK, may stop working
		for t in tab[0]: t[0] = t[0].replace('<rowbgcolor','</td></tr><tr bgcolor') + '<td>' + t[0]
		page.sections["DQ"].add_table(tab[0], 'vetoes', 'vetoes: Yellow denotes before, red during and green after')

###############################################################################
##### MAIN ####################################################################
###############################################################################


# PARSE THE CACHE
coinc_info, cache = cache_parser(sys.argv[1])

# LOOP OVER DIFFERENT "SEARCHES" LIKE FULL DATA ETC,
for search, coincs in coinc_info.items():
	events = []

	# pull out the events and sort them
	for coinc in coincs:
		events.append(Coinc(coinc, search, cache))
	events.sort(key=lambda x: x.rank)

	# make the page
	page = cbcwebpage.cbcpage(title="Followup " + search)

	# loop over the followed up events
	for event in events:
		print >>sys.stderr, "processing coinc@%s in %s" % (event.coinctime, search)
		key = (str(event.coinctime))
		page.add_subpage(key,"my new page",link_text=key)
		#section for param table
		if search.lower() != "gps_only": event.write_param_table(page.subpages[key])
		#section for qscans
		event.add_htqscan(page.subpages[key])
		#section for seismic qscans
		event.add_seismicqscan(page.subpages[key])
		#section for rds qscans (CVT)
		event.add_rdsqscan(page.subpages[key])
		#section for snr plots etc
		event.add_plotsnrchisq(page.subpages[key])
		#dq
		event.add_dq(page.subpages[key])
		#section for plotchia
		event.add_plotchia(page.subpages[key])
		#section for skymap
		event.add_skymap(page.subpages[key])
		#checklist
		#event.add_checklist(page.subpages[key])
	#page.add_external_frame("https://www.lsc-group.phys.uwm.edu/ligovirgo/cbcnote/Test_of_new_Bare_Bones_Checklist_Page","checklist")
	page.write(search)

<|MERGE_RESOLUTION|>--- conflicted
+++ resolved
@@ -1,274 +1,7 @@
 #!/usr/bin/python
 
-<<<<<<< HEAD
-import sys, os, socket, re
-import glob, math
-from glue import cbcwebpage
-from glue import lal
-from glue import segments
-from pylal import fu_utils
-
-#
-# useful functions
-#
-
-def parse_plot_cache_for_some_images(cache, basepath, tag='.*.png', brk=None):
-	out = []
-	#FIXME make faster
-	for l in open(cache).readlines():
-		if re.match(tag, l):
-			img = basepath + '/' + l
-			out.append((img.strip(), img.replace('.png', '_thumb.png').strip()))
-			if brk: return out[0]
-	return out
-
-
-def parse_plot_cache_for_image(cache, basepath, tag):
-	return parse_plot_cache_for_some_images(cache, basepath, tag='.*.png', brk=True)
-
-
-def parse_plot_cache_for_all_images(cache, basepath):
-	return parse_plot_cache_for_some_images(cache, basepath)
-
-
-def cache_parser(cachefile):
-	coinc = {}
-	f = open(cachefile)
-	out_cache = []
-	for l in f.readlines():
-		if "COINC_INFO" in l:
-			c = l.split()
-			coinc.setdefault(c[1].replace('COINC_INFO_',''),[]).append(c[4].replace('file://localhost',''))
-		else: out_cache.append(lal.CacheEntry(l))
-	return coinc, out_cache
-
-class Coinc(object):
-	def __init__(self, coinc, search, cache):
-		self.cache = cache
-		# set up some useful cache views
-		self.htqscan_cache = self.parse_cache_by_desc("WPIPELINE_FG_HT_"+search.upper())
-		self.seismicqscan_cache = self.parse_cache_by_desc("WPIPELINE_FG_SEIS_RDS_"+search.upper())
-		#(CVT)
-		self.rdsqscan_cache = self.parse_cache_by_desc("WPIPELINE_FG_RDS_"+search.upper())
-		self.plotsnrchisq_cache = self.parse_cache_by_desc("PLOTSNRCHISQ_PIPE__"+search.upper())
-		self.plotchia_cache = self.parse_cache_by_desc("PLOTCHIATIMESERIES__"+search.upper())
-		self.skymap_cache = self.parse_cache_by_desc("PYLAL_PLOT_INSPIRAL_SKYMAP__"+search.upper())
-		self.analyze_qscan_ht_cache = self.parse_cache_by_desc("ANALYSEQSCAN.PY_FG_HT_"+search.upper())
-		self.analyze_qscan_rds_cache = self.parse_cache_by_desc("ANALYSEQSCAN.PY_FG_RDS_"+search.upper())
-		self.analyze_qscan_seis_cache = self.parse_cache_by_desc("ANALYSEQSCAN.PY_FG_SEIS_RDS_"+search.upper())
-		self.flag_cache = self.parse_cache_by_desc("FOLLOWUPQUERYDQ.PY__"+search.upper())
-		self.veto_cache = self.parse_cache_by_desc("FOLLOWUPQUERYVETO.PY__"+search.upper())
-
-		f = open(coinc)
-		line = f.readlines()
-		d = line[1].split()
-		self.dir = d[0]
-		self.rank = d[1]
-		self.cfar = d[2]
-		self.coincsnr = d[3]
-		self.ifos = d[4]
-		self.instruments = d[5]
-		self.coinctime = d[6]
-		self.coincmass = d[7]
-		self.time = {}
-		self.snr = {}
-		self.chisq = {}
-		self.mass1 = {}
-		self.mass2 = {}
-		for l in line[3:]:
-			#don't look at ifos not found in coincidence since the parameters are stolen from another ifo
-			d = l.split()
-                        if d[1].strip() not in self.ifos: d[3:] = ["0" for i in d[3:]]
-			self.time[d[1]] = d[2]
-			self.snr[d[1]] = d[3]
-			self.chisq[d[1]] = d[4]
-			self.mass1[d[1]] = d[5]
-			self.mass2[d[1]] = d[6]
-
-	def parse_cache_by_desc(self, tag, cache=None):
-		if cache is None: cache = self.cache
-		return [l for l in cache if tag in l.description]
-
-	def parse_cache_by_time_and_ifo(self, time, ifo, cache=None):
-		if cache is None: cache = self.cache
-		return [l for l in cache if float(time) == float(l.segment[0]) and str(ifo) == str(l.observatory)]
-
-	def write_param_table(self, page):
-		page.add_section("param", "Parameter table for %s" % (self.coinctime,))
-		params = [["<b>RANK</b>", "<b>CFAR</b>",  "<b>TIME</b>", "<b>SNR</b>", "<b>MASS</b>","<b>IFOS</b>","<b>INSTRUMENTS</b>"],[self.rank, self.cfar, self.coinctime, self.coincsnr, self.coincmass, self.ifos, self.instruments]]
-		page.sections["param"].add_table(params, title="Coinc Parameter Table", caption="Coinc parameters for the event", tag="coincparamtable")
-
-		params = [["<b>IFO</b>","<b>TIME</b>", "<b>SNR</b>",  "<b>CHISQ</b>", "<b>MASS1</b>", "<b>MASS2</b>"]]
-		for ifo, data in self.time.items():
-			params.append([ifo, self.time[ifo], self.snr[ifo], self.chisq[ifo], self.mass1[ifo], self.mass2[ifo]])
-		page.sections["param"].add_table(params, title="Sngl Parameter Table", caption="Sngl parameters for the event", tag="snglparamtable")
-
-	def add_htqscan(self, page):
-		self._add_qscan(page, self.htqscan_cache, self.analyze_qscan_ht_cache, "h(t)")
-
-	def add_seismicqscan(self, page):
-		self._add_qscan(page, self.seismicqscan_cache, self.analyze_qscan_seis_cache, "SEISMIC")
-
-	def add_rdsqscan(self, page):
-		self._add_qscan(page, self.rdsqscan_cache, self.analyze_qscan_rds_cache, "RDS")
-
-	def _add_qscan(self, page, thiscache, ancache, name):
-		job_list = []
-		for ifo, time in self.time.items():
-			c = self.parse_cache_by_time_and_ifo(time, ifo, thiscache)
-			if not c: continue
-			else: job_list.append(c)
-		if not job_list: return # get out of here if these jobs were not found
-
-		page.add_section(name, "%s Qscan for %s" % (name, self.coinctime,))
-		page.sections[name].div("This section gives the %s omega scans and plots that summarize the significance." % (name,))
-		img_col = {}
-		# since qscans are already by default on web space, they are handled differently
-		for ifo, time in self.time.items():
-			c = self.parse_cache_by_time_and_ifo(time, ifo, thiscache)
-			if not c: continue # get out of here if these jobs were not found
-
-			ca = self.parse_cache_by_time_and_ifo(time, ifo, ancache)
-			page.sections[name].add("<a href=%s>LINK TO %s QSCAN</a><br>" % (cbcwebpage.web_path_to_url(c[0].url.replace('file://localhost','')),ifo))
-			qconf = fu_utils.omega_config_parser('%s/configuration.txt' % (c[0].path(),))
-			plots = qconf.to_plot_tuple()
-			self._add_qscan_plots(page, plots, c, ca, img_col, ifo)
-
-		self._finish_qscan(page, img_col, name)
-
-	def _add_qscan_plots(self, page, plots, c, ca, img_col, ifo):
-		# get the analyze qscan cache of images
-		cfile = [l.path() for l in ca if l.path().endswith('.cache')][0]
-		for i,plot in enumerate(plots):
-			img_col.setdefault(plot[0],{})
-			# first the qscans
-			thumb = plot[1].strip().replace(".png",".thumb.png")
-			pat = c[0].url.replace('file://localhost','')+'/' + plot[1]
-			img_glob = glob.glob(pat)
-			pat = c[0].url.replace('file://localhost','')+'/' + thumb
-			thumb_glob = glob.glob(pat)
-			# now for the analyze qscan stuff
-			basename = '/' + os.path.split(cfile)[0].lstrip('/')
-			analyze_images = parse_plot_cache_for_some_images(cfile, basename, '.*%s.*' % (plot[0].replace(':','_'),))
-			if analyze_images:
-				img_glob.extend([im[0] for im in analyze_images])
-				thumb_glob.extend([im[1] for im in analyze_images])
-			for img, thmb in zip(img_glob, thumb_glob):
-				img = '/' + img.lstrip('/')
-				thmb = '/' + thmb.lstrip('/')
-				img_col[plot[0]].setdefault(ifo,[]).append(cbcwebpage._imagelinkcpy(img, thmb)())
-
-	def _finish_qscan(self, page, img_col, type):
-		for name, plot in sorted(img_col.items()):
-			#FIXME terrible hack to make nice sections
-			if plot:
-				chan = name[:6]
-				try: page.sections[type].sections[chan]
-				except: page.sections[type].add_section(chan,chan)
-				page.sections[type].sections[chan].div('<br><hr><b>%s</b>' % (name,))
-				for ifo, row in plot.items():
-					title = '%s %s' % (ifo, name)
-					page.sections[type].sections[chan].add_table([row],title,title + " qscans and plots summarizing significance")
-
-
-	def add_plotsnrchisq(self, page):
-		for ifo, time in self.time.items():
-			# Parse plotting codes nearly useless "cache" file
-			c = self.parse_cache_by_time_and_ifo(time, ifo, self.plotsnrchisq_cache)
-			if not c: return # get out of here if these jobs were not found
-
-		page.add_section("plotsnrchisq", "SNR, Chisq and template time series for %s" % (self.coinctime,))
-		img_row = []
-		ifo_row = []
-		table = []
-		for ifo, time in self.time.items():
-			# Parse plotting codes nearly useless "cache" file
-			c = self.parse_cache_by_time_and_ifo(time, ifo, self.plotsnrchisq_cache)
-			cfile = c[0].url.replace('file://localhost','')
-			path = '/' + os.path.split(cfile.rstrip('/').lstrip('/'))[0]
-			clist = open(cfile).readlines()
-			plots = ['snr-','snr_zoom-', 'rsq-', 'rsq_zoom-', 'chisq-', 'chisq_zoom-', 'PSD-', 'fft_of_template_and_asd-', 'template-', 'white_template-']
-			plot_list = []
-			for plot in plots:
-				img, thumb = parse_plot_cache_for_image(clist, path, plot)
-				plot_list.append(cbcwebpage._imagelinkcpy(img,thumb,plot))
-			img_row.append(plot_list)
-			ifo_row.append(ifo)
-		table.append(ifo_row)
-		for row in zip(*img_row): table.append(row)
-		page.sections["plotsnrchisq"].add_table(table, "Plots of inspiral stuff", "Plots of snr, snrzoom, rsq, rsqzoom, chisq, chisqzoom, PSD, fft of templates and PSD, template and whitened template by ifo", tag="plotsnrchisq")
-
-	def add_plotchia(self, page):
-		c = self.parse_cache_by_time_and_ifo(self.coinctime, self.instruments, self.plotchia_cache)
-		if not c: return # if the job didn't finish return
-
-		page.add_section("plotchia", "Coherent Code Plots for %s" % (self.coinctime,))
-		img_row = []
-		ifo_row = []
-		table = []
-		plot_list = []
-
-		cfile = c[0].url.replace('file://localhost','')
-		path = '/' + os.path.split(cfile.rstrip('/').lstrip('/'))[0]
-		try: clist = open(cfile).readlines()
-		except:
-			print >>sys.stderr, "couldn't find cachefile %s" % (cfile,)
-			page.sections["plotchia"].add("<br><b>plot chia job did not finish correctly</b><br>")
-			return
-
-		for num, plot in enumerate(parse_plot_cache_for_all_images(clist, path)):
-			plot_list.append(cbcwebpage._imagelinkcpy(plot[0],plot[1],"chia"+str(num)))
-		# group by 3s
-		plot_list = [plot_list[i*3:i*3+3] for i in range(int(math.ceil(len(plot_list) / 3.)))]
-		page.sections["plotchia"].add_table(plot_list, "Plots of coherent inspiral stuff", "all of plotchiatimeseries output", tag="plotchia")
-
-	def add_skymap(self,page):
-		c = self.parse_cache_by_time_and_ifo(self.coinctime, self.instruments, self.skymap_cache)
-		if not c: return # if the job didn't finish return
-
-		page.add_section("skymap", "Sky Map for %s" % (self.coinctime,))
-		img_row = []
-		ifo_row = []
-		table = []
-		plot_list = []
-
-		c = self.parse_cache_by_time_and_ifo(self.coinctime, self.instruments, self.skymap_cache)
-		cfile = c[0].url.replace('file://localhost','')
-		path = '/' + os.path.split(cfile.rstrip('/').lstrip('/'))[0]
-		try: clist = open(cfile).readlines()
-		except:
-			print >>sys.stderr, "couldn't find cachefile %s" % (cfile,)
-			page.sections["skymap"].add("<br><b>skymap job did not finish correctly</b><br>")
-			return
-
-		for num, plot in enumerate(parse_plot_cache_for_all_images(clist, path)):
-			plot_list.append(cbcwebpage._imagelinkcpy(plot[0],plot[1],"skymap"+str(num)))
-		# group by 3s
-		plot_list = [plot_list[i*3:i*3+3] for i in range(int(math.ceil(len(plot_list) / 3.)))]
-		page.sections["skymap"].add_table(plot_list, "Sky map", "lalapps skymap plot", tag="plotchia")
-
-	def add_checklist(self, page):
-		page.add_section("checklist", "Detection Checklist for %s" % (self.coinctime,))
-		page.sections["checklist"].add("<a href=https://www.lsc-group.phys.uwm.edu/ligovirgo/cbcnote/followup_%s>DETECTION CHECKLIST FOR %s</a><br>" % (self.coinctime,self.coinctime))
-		page.sections["checklist"].add('<i>NOTE IF PAGE DOES NOT EXIST CHOOSE "FUCheckListTemplate" FROM THE TEMPLATE SECTION<br>')
-=======
 import sys
 from pylal.followup_page import *
->>>>>>> 6c5bc7c3
-
-	def add_dq(self, page):
-		page.add_section("DQ", "Data Quality for %s" % (self.coinctime,))
-		page.sections["DQ"].div("This section gives vetoes and flags that were on")
-		ca = self.parse_cache_by_time_and_ifo(self.coinctime, self.instruments, self.flag_cache)
-		tab, title = cbcwebpage.wiki_table_parse(ca[0].path())
-		#FIXME HACK, may stop working
-		for t in tab[0]: t[0] = t[0].replace('<rowbgcolor','</td></tr><tr bgcolor') + '<td>' + t[0]
-		page.sections["DQ"].add_table(tab[0], 'dq flags', 'dq flags: Yellow denotes before, red during and green after')
-		ca = self.parse_cache_by_time_and_ifo(self.coinctime, self.instruments, self.veto_cache)
-		tab, title = cbcwebpage.wiki_table_parse(ca[0].path())
-		#FIXME HACK, may stop working
-		for t in tab[0]: t[0] = t[0].replace('<rowbgcolor','</td></tr><tr bgcolor') + '<td>' + t[0]
-		page.sections["DQ"].add_table(tab[0], 'vetoes', 'vetoes: Yellow denotes before, red during and green after')
 
 ###############################################################################
 ##### MAIN ####################################################################
