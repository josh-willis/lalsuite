--- conflicted
+++ resolved
@@ -170,97 +170,7 @@
     return m + log(t);
 }
 
-<<<<<<< HEAD
-double XLALSkymapLogTotalExp(double* begin, double* end)
-{
-    return logtotalexpwithmax(begin, end, *findmax(begin, end));
-}
-
-/* coordinate transformations */
-
-void XLALSkymapCartesianFromSpherical(double a[3], double b[2])
-{
-    set3(a, sin(b[0]) * cos(b[1]), sin(b[0]) * sin(b[1]), cos(b[0]));
-}
-
-void XLALSkymapSphericalFromCartesian(double a[2], double b[3])
-{
-    set2(a, acos(b[2]), atan2(b[1], b[0]));
-}
-
-/* geometrical properties of an interferometer site */
-
-static double site_time(LALDetector* site, double direction[3])
-{
-    return -dot3(site->location, direction) / LAL_C_SI;
-}
-
-static void site_response(double f[2], LALDetector* site, double direction[3])
-{
-    double thetaphi[2];
-    XLALSkymapSphericalFromCartesian(thetaphi, direction);
-    XLALComputeDetAMResponse(&f[0], &f[1], site->response, thetaphi[1], LAL_PI_2 - thetaphi[0], 0, 0);
-}
-
-static void construct_hlv(LALDetector site[3])
-{
-    site[0] = lalCachedDetectors[LAL_LHO_4K_DETECTOR];
-    site[1] = lalCachedDetectors[LAL_LLO_4K_DETECTOR];
-    site[2] = lalCachedDetectors[LAL_VIRGO_DETECTOR];
-}
-
-/* properties of each pixel in the tiling */
-
-static void construct_pixel(XLALSkymapPixelType* pixel)
-{
-    pixel->area = 0;
-    set3(pixel->direction, 0, 0, 0);
-}
-
-/* properties of a network and a sample rate */
-
-/*
- * These functions convert between integer time delays that index a
- * conceptual three-dimensional array, and a linear index corresponding
- * to how the array is actually packed in memory
- *
- * For a simple L x M x N array, the indices (i, j, k) map to a linear
-   index
- *
- *     p = (M * N) * i + N * j + k
- *
- * To store pixels, we have an array with
- *
- *     L = 2                 (hemispheres)
- *     M = 2 * plan->hv + 1  (delays from -plan->hv to +plan->hv)
- *     N = 2 * plan->hl + 1  (delays from -plan->hl to +plan->hl)
- *
- * and indices that are offset delays (so that they are >= 0)
- *
- *     i = hemisphere
- *     j = hv + plan->hv
- *     k = hl + plan->hl
- *
- */
-
-static int index_from_delays(XLALSkymapPlanType* plan, int hl, int hv, int hemisphere)
-{
-    return
-	(hl + plan->hl) +
-	(hv + plan->hv) * (plan->hl * 2 + 1) +
-	(hemisphere   ) * (plan->hl * 2 + 1) * (plan->hv * 2 + 1);
-}
-
-static void delays_from_index(XLALSkymapPlanType *plan, int lal_index, int delays[3])
-{
-    delays[2] = lal_index / ((plan->hl * 2 + 1) * (plan->hv * 2 + 1));
-    lal_index %= ((plan->hl * 2 + 1) * (plan->hv * 2 + 1));
-    delays[1] = (lal_index / (plan->hl * 2 + 1)) - plan->hv;
-    delays[0] = (lal_index % (plan->hl * 2 + 1)) - plan->hl;
-}
-=======
 // Find log sum_i exp(a[i]) using findmax and logtotalexpwithmax
->>>>>>> 3dff8710
 
 double XLALSkymapLogTotalExp(double* begin, double* end) 
 {
@@ -279,121 +189,6 @@
 
 void XLALSkymap2InterpolationWeights(double t, double* w) 
 {
-<<<<<<< HEAD
-    static const char func[] = "XLALSkymapConstructPlanMN";
-    XLALSkymapPlanType* plan;
-
-    if (sampleFrequency <= 0)
-    {
-      XLALPrintError("%s(): invalid sample frequency %d\n", func, sampleFrequency);
-      XLAL_ERROR_NULL(func, XLAL_EINVAL);
-    }
-
-    if(m <= 0 || n <= 0)
-    {
-        XLALPrintError("%s(): invalid raster size %d x %d\n", func, m, n);
-        XLAL_ERROR_NULL(func, XLAL_EINVAL);
-    }
-
-    plan = (XLALSkymapPlanType*) XLALMalloc(sizeof(*plan));
-
-    /* possible runtime error */
-    if (!plan)
-    {
-      XLAL_ERROR_NULL(func, XLAL_EFUNC);
-    }
-
-    /* define the sample frequency */
-    plan->sampleFrequency = sampleFrequency;
-    plan->m = m;
-    plan->n = n;
-
-    /* set up the hanford-livingston-virgo network */
-    construct_hlv(plan->site);
-
-    {   /* compute the baselines */
-        double v_hl[3], v_hv[3], v_lv[3];
-        sub3(v_hl, plan->site[1].location, plan->site[0].location);
-        sub3(v_hv, plan->site[2].location, plan->site[0].location);
-        sub3(v_lv, plan->site[2].location, plan->site[1].location);
-        div3(v_hl, v_hl, LAL_C_SI);
-        div3(v_hv, v_hv, LAL_C_SI);
-        div3(v_lv, v_lv, LAL_C_SI);
-        cross(plan->siteNormal, v_hl, v_hv);
-        /* compute the maximum delay rounded to nearest sample */
-        plan->hl = (int) floor(nrm3(v_hl) * plan->sampleFrequency + 0.5);
-        plan->hv = (int) floor(nrm3(v_hv) * plan->sampleFrequency + 0.5);
-        plan->lv = (int) floor(nrm3(v_lv) * plan->sampleFrequency + 0.5);
-    }
-
-    plan->pixelCount = (plan->hl * 2 + 1) * (plan->hv * 2 + 1) * 2;
-    plan->pixel = (XLALSkymapPixelType*) XLALMalloc(sizeof(*plan->pixel) * plan->pixelCount);
-
-    /* possible runtime error */
-    if (!plan->pixel)
-    {
-        XLALFree(plan);
-        XLAL_ERROR_NULL(func, XLAL_EFUNC);
-    }
-
-    /* compute the pixel properties */
-    {
-        int i, j;
-        double area = 0;
-
-        /* initialize the pixels */
-        for (i = 0; i != plan->pixelCount; ++i)
-        {
-            construct_pixel(&plan->pixel[i]);
-        }
-
-        /* scan over the sky */
-        for (i = 0; i != m; ++i)
-        {
-            for (j = 0; j != n; ++j)
-            {
-                double direction[3];
-                int k;
-                /* compute theta and phi */
-                double thetaphi[2];
-                thetaphi[0] = acos(1. - (i + 0.5) * (2. / plan->m));
-                thetaphi[1]   = (j + 0.5) * (2. * pi / plan->n);
-                /* compute direction */
-                XLALSkymapCartesianFromSpherical(direction, thetaphi);
-                /* determine the corresponding pixel */
-                k = XLALSkymapIndexFromDirection(plan, direction);
-                /* increase the total area */
-                area += 1.0;
-                /* increase the pixel area */
-                plan->pixel[k].area += 1.0;
-                /* accumulate the direction */
-                add3(plan->pixel[k].direction, plan->pixel[k].direction, direction);
-            }
-        }
-
-        /* compute the relative area, average direction, and antenna pattern for each physical pixel */
-        for (i = 0; i != plan->pixelCount; ++i)
-        {   /* is the direction physical? */
-            if (plan->pixel[i].area > 0)
-            {   /* compute the average direction */
-                normalize3(plan->pixel[i].direction);
-                /* normalize the area */
-                plan->pixel[i].area /= area;
-                for (j = 0; j != 3; ++j)
-                {
-                    site_response(plan->pixel[i].f[j], &plan->site[j], plan->pixel[i].direction);
-                }
-            }
-            else
-            {
-                /* zero out the unused memory */
-                set32(plan->pixel[i].f, 0, 0, 0, 0, 0, 0);
-            }
-        }
-    }
-
-    return plan;
-=======
     double h[4];
     
     // Hermite basis functions at t
@@ -409,7 +204,6 @@
     w[1] = h[0] - 0.5 * h[3];
     w[2] = h[2] + 0.5 * h[1];
     w[3] = 0.5 * h[3];
->>>>>>> 3dff8710
 }
 
 // Produce an interpolated value x(t) from data x[i] and weights w_t[i]
@@ -584,40 +378,7 @@
     {
         for (j = 0; j != plan->n; ++j)
         {
-<<<<<<< HEAD
-            double direction[3];
-            int k;
-            /* compute theta and phi */
-            double thetaphi[2];
-            thetaphi[0] = acos(1. - (i + 0.5) * (2. / plan->m));
-            thetaphi[1] = (j + 0.5) * (2. * pi / plan->n);
-            /* compute direction */
-            XLALSkymapCartesianFromSpherical(direction, thetaphi);
-            /* determine the corresponding pixel */
-            k = XLALSkymapIndexFromDirection(plan, direction);
-
-            if (plan->pixel[k].area > 0)
-            {
-                if (p[k] < -log(0))
-                {
-                    q[i + j * plan->m] = p[k];
-                    /* apply area corrections */
-                    q[i + j * plan->m] -= log(plan->pixel[k].area);
-                }
-                else
-                {
-                    XLALPrintError("%s(): attempted to render from a pixel with value +inf or nan to (%i, %j)\n", func, i, j);
-                    XLAL_ERROR(func, XLAL_EINVAL);
-                }
-            }
-            else
-            {
-                XLALPrintError("%s(): attempted to render from a pixel with zero area to (%i, %j)\n", func, i, j);
-                XLAL_ERROR(func, XLAL_EINVAL);
-            }
-=======
             a += x[i] * kernel->k[i][j] * x[j];
->>>>>>> 3dff8710
         }
     }
     
@@ -627,177 +388,3 @@
     
 }
 
-<<<<<<< HEAD
-/////////////////////////////////////////////////////////////////////
-
-// VERSION 2
-
-void XLALSkymap2PlanConstruct(int sampleFrequency, int n, int* detectors, XLALSkymap2PlanType* plan)
-{
-    int i;
-    static const char func[] = "XLALSkymap2ConstructPlan";
-
-    if (sampleFrequency <= 0)
-    {
-        XLALPrintError("%s(): invalid sample frequency %d\n", func, sampleFrequency);
-        XLAL_ERROR_VOID(func, XLAL_EINVAL);
-    }
-
-    plan->sampleFrequency = sampleFrequency;
-
-    plan->n = n;
-    
-    for (i = 0; i != plan->n; ++i)
-    {
-        plan->site[i] = lalCachedDetectors[detectors[i]];
-    }
-    
-}
-
-void XLALSkymap2InterpolationWeights(double t, double* w)
-{
-	double h[4];
-	
-	h[0] = (1. + 2. * t) * (1. - t) * (1. - t);
-	h[1] = t * (1. - t) * (1. - t);
-	h[2] = t * t * (3. - 2. * t);
-	h[3] = t * t * (t - 1.);
-	
-	w[0] = -0.5 * h[1];
-	w[1] = h[0] - 0.5 * h[3];
-	w[2] = h[2] + 0.5 * h[1];
-	w[3] = 0.5 * h[3];
-}
-
-double XLALSkymap2Interpolate(double* x, double* w)
-{
-	double y;
-	int i;
-	
-	y = 0;
-	for (i = 0; i != 4; ++i)
-		y += x[i] * w[i];
-
-    return y;
-}
-
-void XLALSkymap2DirectionPropertiesConstruct(
-    XLALSkymap2PlanType* plan,
-    XLALSkymap2SphericalPolarType* directions,
-    XLALSkymap2DirectionPropertiesType* properties
-    )
-{
-    double x[3];
-    int j;
-    XLALSkymapCartesianFromSpherical(x, *directions);
-    for (j = 0; j != plan->n; ++j)
-    {
-        // properties->delay[j] = floor(site_time(plan->site + j, x) * plan->sampleFrequency + 0.5);
-        
-		double delay = site_time(plan->site + j, x) * plan->sampleFrequency;
-		properties->delay[j] = floor(delay);
-		
-		double t = delay - properties->delay[j];
-		
-		XLALSkymap2InterpolationWeights(t, properties->weight[j]);
-		
-		site_response(properties->f[j], plan->site + j, x);
-    }
-}
-
-void XLALSkymap2KernelConstruct(
-    XLALSkymap2PlanType* plan,
-    XLALSkymap2DirectionPropertiesType* properties,
-    double* wSw,
-    XLALSkymap2KernelType* kernel
-    )
-{
-    
-    int i, j, k, l;
-    
-    //
-    // W = diag(w.S_j^{-1}.w)
-    //
-    // F (F^T W F + I) F^T
-    //
-    
-    double a[2][2]; // F^T W F
-    double b[2][2]; // inv(A)
-    
-    // Compute the kernel
-    
-    // F^T W F + I
-    
-    for (i = 0; i != 2; ++i)
-    {
-        for (j = 0; j != 2; ++j)
-        {
-            a[i][j] = ((i == j) ? 1.0 : 0.0);
-            for (k = 0; k != plan->n; ++k)
-            {
-                a[i][j] += properties->f[k][i] * wSw[k] * properties->f[k][j];
-            }
-        }
-    }
-    
-    // (F^T W F + I)^{-1}
-    
-    inv22(b, a);
-    
-    // F (F^T W F + I)^{-1} F^T
-    
-    for (i = 0; i != plan->n; ++i)
-    {
-        for (j = 0; j != plan->n; ++j)
-        {
-            kernel->k[i][j] = 0.0;
-            for (k = 0; k != 2; ++k)
-            {
-                for (l = 0; l != 2; ++l)
-                {
-                    kernel->k[i][j] += properties->f[i][k] * b[k][l] * properties->f[j][l];
-                }
-            }
-        }
-    }
-    
-    kernel->logNormalization = 0.5 * log(det22(b));
-        
-}
-
-void XLALSkymap2Apply(
-    XLALSkymap2PlanType* plan,
-    XLALSkymap2DirectionPropertiesType* properties,
-    XLALSkymap2KernelType* kernel,
-    double** xSw,
-    int tau,
-    double* posterior
-    )
-{
-    double a;
-    int i, j;
-    
-    double x[XLALSKYMAP2_N];
-    
-    // Consider replacing linear with cubic interpolation
-    
-    for (i = 0; i != plan->n; ++i)
-	{
-		x[i] = XLALSkymap2Interpolate(xSw[i] + tau + properties->delay[i] - 1, properties->weight[i]);
-	}
-
-    // Consider replacing this evaluation with something that exploits the 
-    // symmetry of K and the reuse of x
-    
-    a = 0;
-    
-    for (i = 0; i != plan->n; ++i)
-        for (j = 0; j != plan->n; ++j)
-            a += x[i] * kernel->k[i][j] * x[j];
-    
-    *posterior = 0.5 * a + kernel->logNormalization;
-
-}
-
-=======
->>>>>>> 3dff8710
