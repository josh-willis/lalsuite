--- conflicted
+++ resolved
@@ -757,17 +757,10 @@
 	    continue;
 	  /* check whether the pixel is a multiple response*/
 	  nextIndex=label[nextRow][nextCol]-1;
-<<<<<<< HEAD
 	  differ=(REAL4)fabs((double)linePoints[index].angle - linePoints[nextIndex].angle);
 	  /*if(differ>LAL_PI/2.0)
 	    differ=LAL_PI - differ;*/
 	  if(differ<MAX_ANGLE_DIFFERENCE){	
-=======
-	  differ=(REAL4)fabs((double)linePoints[lal_index].angle - linePoints[nextIndex].angle);
-	  if(differ>LAL_PI/2.0)
-	    differ=LAL_PI - differ;
-	  if(differ<MAX_ANGLE_DIFFERENCE){
->>>>>>> 8a0dc24b
 	    linePoints[nextIndex].flag=0;
 	    /* check if one of the rejected points is the original starting point and if it is not then we
 	       can safely put the entry in the label equal to zero */
@@ -792,7 +785,6 @@
 	  }
 	  /* check if the pixel is a valid continuation */
 	  nextIndex=label[nextRow][nextCol]-1;
-<<<<<<< HEAD
 	  differ=(REAL4)fabs((double)linePoints[index].angle-linePoints[nextIndex].angle);
 	  /**
 	   * Cristina:Tue-Jun-09-2009:200906091041 
@@ -804,11 +796,6 @@
 	   */
 	  /*	  if(differ>LAL_PI/2.0)
 		  differ=LAL_PI - differ;*/
-=======
-	  differ=(REAL4)fabs((double)linePoints[lal_index].angle-linePoints[nextIndex].angle);
-	  if(differ>LAL_PI/2.0)
-	    differ=LAL_PI - differ;
->>>>>>> 8a0dc24b
 	  if(differ>MAX_ANGLE_DIFFERENCE){
 	    lineFlag[i]=0;
 	  }
