--- conflicted
+++ resolved
@@ -88,16 +88,11 @@
 
 SYNOPSIS
         ligo_data_find --server=NAME:PORT --observatory=NAME --type=NAME 
-               --gps-start-time=GPS --gps-end-time=GPS [ --lal-cache ] 
-<<<<<<< HEAD
-               [ --omega-cache ] [ --url-type=SCHEME ]  [ --match=EXPRESSION ]
-               [ --names-only ] [--show-times] [ --version ]
-               [ --no-proxy ]
-=======
+               --gps-start-time=GPS --gps-end-time=GPS 
+               [ --lal-cache ] [ --omega-cache ]
                [ --url-type=SCHEME ]  [ --match=EXPRESSION ]
                [ --names-only ] [ --show-times ] [ --version ]
                [ --no-proxy ] [ --gaps ]
->>>>>>> d673372e
 
         ligo_data_find --server=NAME:PORT --filename
 
@@ -140,8 +135,8 @@
         -l, --lal-cache
                 format output for use as a LAL cache file
 
-	-w --omega-cache
-	        format output for use as an Omega cache file
+        -W --omega-cache
+                format output for use as an Omega cache file
 
         -m, --match
                 return only results that match a regular expression
@@ -173,11 +168,11 @@
                 list available types
 
         -a, --show-times
-        list gps-second segments for all data of type specified.
-        Must be used with --type foo and --observatory bar, where foo 
+               list gps-second segments for all data of type specified.
+                Must be used with --type foo and --observatory bar, where foo 
                 is a frame type and bar is an observatory. Optionally
-        Supports one or both of --gps-start-time and
-        --gps-end-time to restrict returned time ranges.
+                Supports one or both of --gps-start-time and
+                --gps-end-time to restrict returned time ranges.
 
         -p, --ping
                 ping the LDRDataFind server
@@ -207,7 +202,7 @@
     """
 
     # grab command line options
-    shortop = "vt:s:e:wyaphlr:f:u:m:o:nPdO:g"
+    shortop = "vt:s:e:wyaphlr:f:u:m:o:nPdO:gW"
     longop = [
               "version",
               "help", 
@@ -299,7 +294,7 @@
                     clientMethodArgDict['type'] = a
             elif o in ("-l", "--lal-cache"):
                     lalcache = True
-            elif o in ("-w", "--omega-cache"):
+            elif o in ("-W", "--omega-cache"):
                     wcache = True
             elif o in ("-f", "--filename"):
                     clientMethodArgDict['filename'] = a
@@ -644,9 +639,7 @@
             # the interval is not covered at all so the 
             # return value should be 2 and we will print
             # the missing interval or gap to stderr and
-            # the string 'empty interval found' to stdout
-            # or the output_file
-            print >>output_file, 'empty interval found'
+            # nothing to stdout or the output_file
             print >>sys.stderr, 'missing segments: %s' % str(searchSegment)
             return 2
 
@@ -676,6 +669,11 @@
                     a, b, c, d = head.split('-') 
                     print >>output_file, "%s %s %s %s %s" % (a, b, c, d, pfn)
 
+            elif wcache:
+                wcachedict = wcacheFromURLList(urlList)
+                for item in wcachedict:
+                    print >>output_file, "%s %s %s %s %s %s" % tuple(wcachedict[item])
+
             else:
                 for pfn in urlList:
                     print >>output_file, "%s" % pfn
@@ -698,6 +696,11 @@
                     head, ext = os.path.splitext(lfn)
                     a, b, c, d = head.split('-') 
                     print >>output_file, "%s %s %s %s %s" % (a, b, c, d, pfn)
+
+            elif wcache:
+                wcachedict = wcacheFromURLList(urlList)
+                for item in wcachedict:
+                    print >>output_file, "%s %s %s %s %s %s" % tuple(wcachedict[item])
 
             else:
                 for pfn in urlList:
