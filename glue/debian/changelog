--- conflicted
+++ resolved
@@ -1,5 +1,3 @@
-<<<<<<< HEAD
-=======
 python-glue (1.28.1-2) unstable; urgency=low
 
   * python version fix (c&p from 1.28-5)
@@ -12,7 +10,6 @@
 
  -- Adam Mercer <adam.mercer@ligo.org>  Thu, 13 Aug 2009 11:45:16 -0500
 
->>>>>>> 3dff8710
 python-glue (1.28-1) unstable; urgency=low
 
   * Initial release of 1.28
